package {
    // See: http://go/android-license-faq
    // A large-scale-change added 'default_applicable_licenses' to import
    // all of the 'license_kinds' from "hardware_interfaces_license"
    // to get the below license kinds:
    //   SPDX-license-identifier-Apache-2.0
    default_applicable_licenses: ["hardware_interfaces_license"],
}

cc_test {
    name: "VtsHalHostapdTargetTest",
    defaults: [
        "VtsHalTargetTestDefaults",
        "use_libaidlvintf_gtest_helper_static",
    ],
    srcs: ["VtsHalHostapdTargetTest.cpp"],
    shared_libs: [
        "libbinder",
        "libbinder_ndk",
        "libvndksupport",
    ],
    static_libs: [
        "android.hardware.wifi.hostapd-V1-ndk",
        "VtsHalWifiV1_0TargetTestUtil",
        "VtsHalWifiV1_5TargetTestUtil",
        "VtsHalWifiV1_6TargetTestUtil",
        "VtsHalWifiHostapdV1_0TargetTestUtil",
        "android.hardware.wifi.hostapd@1.0",
        "android.hardware.wifi.hostapd@1.1",
        "android.hardware.wifi.hostapd@1.2",
        "android.hardware.wifi.hostapd@1.3",
        "android.hardware.wifi@1.0",
        "android.hardware.wifi@1.1",
        "android.hardware.wifi@1.2",
        "android.hardware.wifi@1.3",
        "android.hardware.wifi@1.4",
        "android.hardware.wifi@1.5",
        "android.hardware.wifi@1.6",
        "android.hardware.wifi-V1-ndk",
<<<<<<< HEAD
=======
        "libwifi-system",
>>>>>>> be23bf4f
        "libwifi-system-iface",
        "VtsHalWifiTargetTestUtil",
    ],
    test_suites: [
        "general-tests",
        "vts",
    ],
}<|MERGE_RESOLUTION|>--- conflicted
+++ resolved
@@ -37,10 +37,7 @@
         "android.hardware.wifi@1.5",
         "android.hardware.wifi@1.6",
         "android.hardware.wifi-V1-ndk",
-<<<<<<< HEAD
-=======
         "libwifi-system",
->>>>>>> be23bf4f
         "libwifi-system-iface",
         "VtsHalWifiTargetTestUtil",
     ],
