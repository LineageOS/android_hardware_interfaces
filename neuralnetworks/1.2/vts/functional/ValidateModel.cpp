/*
 * Copyright (C) 2018 The Android Open Source Project
 *
 * Licensed under the Apache License, Version 2.0 (the "License");
 * you may not use this file except in compliance with the License.
 * You may obtain a copy of the License at
 *
 *      http://www.apache.org/licenses/LICENSE-2.0
 *
 * Unless required by applicable law or agreed to in writing, software
 * distributed under the License is distributed on an "AS IS" BASIS,
 * WITHOUT WARRANTIES OR CONDITIONS OF ANY KIND, either express or implied.
 * See the License for the specific language governing permissions and
 * limitations under the License.
 */

#define LOG_TAG "neuralnetworks_hidl_hal_test"

#include "VtsHalNeuralnetworks.h"

#include "Callbacks.h"

namespace android {
namespace hardware {
namespace neuralnetworks {
namespace V1_2 {

using V1_0::IPreparedModel;
using V1_0::OperandLifeTime;
using V1_1::ExecutionPreference;

namespace vts {
namespace functional {

using ::android::hardware::neuralnetworks::V1_0::implementation::ExecutionCallback;
using ::android::hardware::neuralnetworks::V1_0::implementation::PreparedModelCallback;

///////////////////////// UTILITY FUNCTIONS /////////////////////////

static void validateGetSupportedOperations(const sp<IDevice>& device, const std::string& message,
                                           const Model& model) {
    SCOPED_TRACE(message + " [getSupportedOperations_1_2]");

    Return<void> ret =
        device->getSupportedOperations_1_2(model, [&](ErrorStatus status, const hidl_vec<bool>&) {
            EXPECT_EQ(ErrorStatus::INVALID_ARGUMENT, status);
        });
    EXPECT_TRUE(ret.isOk());
}

static void validatePrepareModel(const sp<IDevice>& device, const std::string& message,
                                 const Model& model, ExecutionPreference preference) {
    SCOPED_TRACE(message + " [prepareModel_1_2]");

    sp<PreparedModelCallback> preparedModelCallback = new PreparedModelCallback();
    ASSERT_NE(nullptr, preparedModelCallback.get());
    Return<ErrorStatus> prepareLaunchStatus =
        device->prepareModel_1_2(model, preference, preparedModelCallback);
    ASSERT_TRUE(prepareLaunchStatus.isOk());
    ASSERT_EQ(ErrorStatus::INVALID_ARGUMENT, static_cast<ErrorStatus>(prepareLaunchStatus));

    preparedModelCallback->wait();
    ErrorStatus prepareReturnStatus = preparedModelCallback->getStatus();
    ASSERT_EQ(ErrorStatus::INVALID_ARGUMENT, prepareReturnStatus);
    sp<IPreparedModel> preparedModel = preparedModelCallback->getPreparedModel();
    ASSERT_EQ(nullptr, preparedModel.get());
}

static bool validExecutionPreference(ExecutionPreference preference) {
    return preference == ExecutionPreference::LOW_POWER ||
           preference == ExecutionPreference::FAST_SINGLE_ANSWER ||
           preference == ExecutionPreference::SUSTAINED_SPEED;
}

// Primary validation function. This function will take a valid model, apply a
// mutation to it to invalidate the model, then pass it to interface calls that
// use the model. Note that the model here is passed by value, and any mutation
// to the model does not leave this function.
static void validate(const sp<IDevice>& device, const std::string& message, Model model,
                     const std::function<void(Model*)>& mutation,
                     ExecutionPreference preference = ExecutionPreference::FAST_SINGLE_ANSWER) {
    mutation(&model);
    if (validExecutionPreference(preference)) {
        validateGetSupportedOperations(device, message, model);
    }
    validatePrepareModel(device, message, model, preference);
}

// Delete element from hidl_vec. hidl_vec doesn't support a "remove" operation,
// so this is efficiently accomplished by moving the element to the end and
// resizing the hidl_vec to one less.
template <typename Type>
static void hidl_vec_removeAt(hidl_vec<Type>* vec, uint32_t index) {
    if (vec) {
        std::rotate(vec->begin() + index, vec->begin() + index + 1, vec->end());
        vec->resize(vec->size() - 1);
    }
}

template <typename Type>
static uint32_t hidl_vec_push_back(hidl_vec<Type>* vec, const Type& value) {
    // assume vec is valid
    const uint32_t index = vec->size();
    vec->resize(index + 1);
    (*vec)[index] = value;
    return index;
}

static uint32_t addOperand(Model* model) {
    return hidl_vec_push_back(&model->operands,
                              {
                                  .type = OperandType::INT32,
                                  .dimensions = {},
                                  .numberOfConsumers = 0,
                                  .scale = 0.0f,
                                  .zeroPoint = 0,
                                  .lifetime = OperandLifeTime::MODEL_INPUT,
                                  .location = {.poolIndex = 0, .offset = 0, .length = 0},
                              });
}

static uint32_t addOperand(Model* model, OperandLifeTime lifetime) {
    uint32_t index = addOperand(model);
    model->operands[index].numberOfConsumers = 1;
    model->operands[index].lifetime = lifetime;
    return index;
}

///////////////////////// VALIDATE MODEL OPERAND TYPE /////////////////////////

static const uint32_t invalidOperandTypes[] = {
    static_cast<uint32_t>(OperandTypeRange::OPERAND_FUNDAMENTAL_MIN) - 1,
    static_cast<uint32_t>(OperandTypeRange::OPERAND_FUNDAMENTAL_MAX) + 1,
    static_cast<uint32_t>(OperandTypeRange::OPERAND_OEM_MIN) - 1,
    static_cast<uint32_t>(OperandTypeRange::OPERAND_OEM_MAX) + 1,
};

static void mutateOperandTypeTest(const sp<IDevice>& device, const Model& model) {
    for (size_t operand = 0; operand < model.operands.size(); ++operand) {
        for (uint32_t invalidOperandType : invalidOperandTypes) {
            const std::string message = "mutateOperandTypeTest: operand " +
                                        std::to_string(operand) + " set to value " +
                                        std::to_string(invalidOperandType);
            validate(device, message, model, [operand, invalidOperandType](Model* model) {
                model->operands[operand].type = static_cast<OperandType>(invalidOperandType);
            });
        }
    }
}

///////////////////////// VALIDATE OPERAND RANK /////////////////////////

static uint32_t getInvalidRank(OperandType type) {
    switch (type) {
        case OperandType::FLOAT32:
        case OperandType::INT32:
        case OperandType::UINT32:
        case OperandType::BOOL:
            return 1;
        case OperandType::TENSOR_FLOAT16:
        case OperandType::TENSOR_FLOAT32:
        case OperandType::TENSOR_INT32:
        case OperandType::TENSOR_QUANT8_ASYMM:
        case OperandType::TENSOR_QUANT16_SYMM:
            return 0;
        default:
            return 0;
    }
}

static void mutateOperandRankTest(const sp<IDevice>& device, const Model& model) {
    for (size_t operand = 0; operand < model.operands.size(); ++operand) {
        const uint32_t invalidRank = getInvalidRank(model.operands[operand].type);
        const std::string message = "mutateOperandRankTest: operand " + std::to_string(operand) +
                                    " has rank of " + std::to_string(invalidRank);
        validate(device, message, model, [operand, invalidRank](Model* model) {
            model->operands[operand].dimensions = std::vector<uint32_t>(invalidRank, 0);
        });
    }
}

///////////////////////// VALIDATE OPERAND SCALE /////////////////////////

static float getInvalidScale(OperandType type) {
    switch (type) {
        case OperandType::FLOAT32:
        case OperandType::INT32:
        case OperandType::UINT32:
        case OperandType::BOOL:
        case OperandType::TENSOR_FLOAT16:
        case OperandType::TENSOR_FLOAT32:
            return 1.0f;
        case OperandType::TENSOR_INT32:
            return -1.0f;
        case OperandType::TENSOR_QUANT8_ASYMM:
        case OperandType::TENSOR_QUANT16_SYMM:
            return 0.0f;
        default:
            return 0.0f;
    }
}

static void mutateOperandScaleTest(const sp<IDevice>& device, const Model& model) {
    for (size_t operand = 0; operand < model.operands.size(); ++operand) {
        const float invalidScale = getInvalidScale(model.operands[operand].type);
        const std::string message = "mutateOperandScaleTest: operand " + std::to_string(operand) +
                                    " has scale of " + std::to_string(invalidScale);
        validate(device, message, model, [operand, invalidScale](Model* model) {
            model->operands[operand].scale = invalidScale;
        });
    }
}

///////////////////////// VALIDATE OPERAND ZERO POINT /////////////////////////

static std::vector<int32_t> getInvalidZeroPoints(OperandType type) {
    switch (type) {
        case OperandType::FLOAT32:
        case OperandType::INT32:
        case OperandType::UINT32:
        case OperandType::BOOL:
        case OperandType::TENSOR_FLOAT16:
        case OperandType::TENSOR_FLOAT32:
        case OperandType::TENSOR_INT32:
            return {1};
        case OperandType::TENSOR_QUANT8_ASYMM:
            return {-1, 256};
<<<<<<< HEAD
        case OperandType::TENSOR_QUANT16_ASYMM:
            return {-32769, 32768};
=======
        case OperandType::TENSOR_QUANT16_SYMM:
            return {-32769, -1, 1, 32768};
>>>>>>> 5a080f41
        default:
            return {};
    }
}

static void mutateOperandZeroPointTest(const sp<IDevice>& device, const Model& model) {
    for (size_t operand = 0; operand < model.operands.size(); ++operand) {
        const std::vector<int32_t> invalidZeroPoints =
            getInvalidZeroPoints(model.operands[operand].type);
        for (int32_t invalidZeroPoint : invalidZeroPoints) {
            const std::string message = "mutateOperandZeroPointTest: operand " +
                                        std::to_string(operand) + " has zero point of " +
                                        std::to_string(invalidZeroPoint);
            validate(device, message, model, [operand, invalidZeroPoint](Model* model) {
                model->operands[operand].zeroPoint = invalidZeroPoint;
            });
        }
    }
}

///////////////////////// VALIDATE EXTRA ??? /////////////////////////

// TODO: Operand::lifetime
// TODO: Operand::location

///////////////////////// VALIDATE OPERATION OPERAND TYPE /////////////////////////

static void mutateOperand(Operand* operand, OperandType type) {
    Operand newOperand = *operand;
    newOperand.type = type;
    switch (type) {
        case OperandType::FLOAT32:
        case OperandType::INT32:
        case OperandType::UINT32:
        case OperandType::BOOL:
            newOperand.dimensions = hidl_vec<uint32_t>();
            newOperand.scale = 0.0f;
            newOperand.zeroPoint = 0;
            break;
        case OperandType::TENSOR_FLOAT16:
        case OperandType::TENSOR_FLOAT32:
            newOperand.dimensions =
                operand->dimensions.size() > 0 ? operand->dimensions : hidl_vec<uint32_t>({1});
            newOperand.scale = 0.0f;
            newOperand.zeroPoint = 0;
            break;
        case OperandType::TENSOR_INT32:
            newOperand.dimensions =
                operand->dimensions.size() > 0 ? operand->dimensions : hidl_vec<uint32_t>({1});
            newOperand.zeroPoint = 0;
            break;
        case OperandType::TENSOR_QUANT8_ASYMM:
        case OperandType::TENSOR_QUANT16_SYMM:
            newOperand.dimensions =
                operand->dimensions.size() > 0 ? operand->dimensions : hidl_vec<uint32_t>({1});
            newOperand.scale = operand->scale != 0.0f ? operand->scale : 1.0f;
            break;
        case OperandType::OEM:
        case OperandType::TENSOR_OEM_BYTE:
        default:
            break;
    }
    *operand = newOperand;
}

static bool mutateOperationOperandTypeSkip(size_t operand, OperandType type, const Model& model) {
    // Do not test OEM types
    if (type == model.operands[operand].type || type == OperandType::OEM ||
        type == OperandType::TENSOR_OEM_BYTE) {
        return true;
    }
    for (const Operation& operation : model.operations) {
        // Skip mutateOperationOperandTypeTest for the following operations.
        // - LSH_PROJECTION's second argument is allowed to have any type.
        // - ARGMIN and ARGMAX's first argument can be any of TENSOR_(FLOAT32|INT32|QUANT8_ASYMM).
        // - CAST's argument can be any of TENSOR_(FLOAT32|INT32|QUANT8_ASYMM).
        switch (operation.type) {
            case OperationType::LSH_PROJECTION: {
                if (operand == operation.inputs[1]) {
                    return true;
                }
            } break;
            case OperationType::CAST:
            case OperationType::ARGMAX:
            case OperationType::ARGMIN: {
                if (type == OperandType::TENSOR_FLOAT32 || type == OperandType::TENSOR_INT32 ||
                    type == OperandType::TENSOR_QUANT8_ASYMM) {
                    return true;
                }
            } break;
            default:
                break;
        }
    }
    return false;
}

static void mutateOperationOperandTypeTest(const sp<IDevice>& device, const Model& model) {
    for (size_t operand = 0; operand < model.operands.size(); ++operand) {
        for (OperandType invalidOperandType : hidl_enum_range<OperandType>{}) {
            if (mutateOperationOperandTypeSkip(operand, invalidOperandType, model)) {
                continue;
            }
            const std::string message = "mutateOperationOperandTypeTest: operand " +
                                        std::to_string(operand) + " set to type " +
                                        toString(invalidOperandType);
            validate(device, message, model, [operand, invalidOperandType](Model* model) {
                mutateOperand(&model->operands[operand], invalidOperandType);
            });
        }
    }
}

///////////////////////// VALIDATE MODEL OPERATION TYPE /////////////////////////

static const uint32_t invalidOperationTypes[] = {
    static_cast<uint32_t>(OperationTypeRange::OPERATION_FUNDAMENTAL_MIN) - 1,
    static_cast<uint32_t>(OperationTypeRange::OPERATION_FUNDAMENTAL_MAX) + 1,
    static_cast<uint32_t>(OperationTypeRange::OPERATION_OEM_MIN) - 1,
    static_cast<uint32_t>(OperationTypeRange::OPERATION_OEM_MAX) + 1,
};

static void mutateOperationTypeTest(const sp<IDevice>& device, const Model& model) {
    for (size_t operation = 0; operation < model.operations.size(); ++operation) {
        for (uint32_t invalidOperationType : invalidOperationTypes) {
            const std::string message = "mutateOperationTypeTest: operation " +
                                        std::to_string(operation) + " set to value " +
                                        std::to_string(invalidOperationType);
            validate(device, message, model, [operation, invalidOperationType](Model* model) {
                model->operations[operation].type =
                    static_cast<OperationType>(invalidOperationType);
            });
        }
    }
}

///////////////////////// VALIDATE MODEL OPERATION INPUT OPERAND INDEX /////////////////////////

static void mutateOperationInputOperandIndexTest(const sp<IDevice>& device, const Model& model) {
    for (size_t operation = 0; operation < model.operations.size(); ++operation) {
        const uint32_t invalidOperand = model.operands.size();
        for (size_t input = 0; input < model.operations[operation].inputs.size(); ++input) {
            const std::string message = "mutateOperationInputOperandIndexTest: operation " +
                                        std::to_string(operation) + " input " +
                                        std::to_string(input);
            validate(device, message, model, [operation, input, invalidOperand](Model* model) {
                model->operations[operation].inputs[input] = invalidOperand;
            });
        }
    }
}

///////////////////////// VALIDATE MODEL OPERATION OUTPUT OPERAND INDEX /////////////////////////

static void mutateOperationOutputOperandIndexTest(const sp<IDevice>& device, const Model& model) {
    for (size_t operation = 0; operation < model.operations.size(); ++operation) {
        const uint32_t invalidOperand = model.operands.size();
        for (size_t output = 0; output < model.operations[operation].outputs.size(); ++output) {
            const std::string message = "mutateOperationOutputOperandIndexTest: operation " +
                                        std::to_string(operation) + " output " +
                                        std::to_string(output);
            validate(device, message, model, [operation, output, invalidOperand](Model* model) {
                model->operations[operation].outputs[output] = invalidOperand;
            });
        }
    }
}

///////////////////////// REMOVE OPERAND FROM EVERYTHING /////////////////////////

static void removeValueAndDecrementGreaterValues(hidl_vec<uint32_t>* vec, uint32_t value) {
    if (vec) {
        // remove elements matching "value"
        auto last = std::remove(vec->begin(), vec->end(), value);
        vec->resize(std::distance(vec->begin(), last));

        // decrement elements exceeding "value"
        std::transform(vec->begin(), vec->end(), vec->begin(),
                       [value](uint32_t v) { return v > value ? v-- : v; });
    }
}

static void removeOperand(Model* model, uint32_t index) {
    hidl_vec_removeAt(&model->operands, index);
    for (Operation& operation : model->operations) {
        removeValueAndDecrementGreaterValues(&operation.inputs, index);
        removeValueAndDecrementGreaterValues(&operation.outputs, index);
    }
    removeValueAndDecrementGreaterValues(&model->inputIndexes, index);
    removeValueAndDecrementGreaterValues(&model->outputIndexes, index);
}

static bool removeOperandSkip(size_t operand, const Model& model) {
    for (const Operation& operation : model.operations) {
        // Skip removeOperandTest for the following operations.
        // - SPLIT's outputs are not checked during prepareModel.
        if (operation.type == OperationType::SPLIT) {
            for (const size_t outOprand : operation.outputs) {
                if (operand == outOprand) {
                    return true;
                }
            }
        }
    }
    return false;
}

static void removeOperandTest(const sp<IDevice>& device, const Model& model) {
    for (size_t operand = 0; operand < model.operands.size(); ++operand) {
        if (removeOperandSkip(operand, model)) {
            continue;
        }
        const std::string message = "removeOperandTest: operand " + std::to_string(operand);
        validate(device, message, model,
                 [operand](Model* model) { removeOperand(model, operand); });
    }
}

///////////////////////// REMOVE OPERATION /////////////////////////

static void removeOperation(Model* model, uint32_t index) {
    for (uint32_t operand : model->operations[index].inputs) {
        model->operands[operand].numberOfConsumers--;
    }
    hidl_vec_removeAt(&model->operations, index);
}

static void removeOperationTest(const sp<IDevice>& device, const Model& model) {
    for (size_t operation = 0; operation < model.operations.size(); ++operation) {
        const std::string message = "removeOperationTest: operation " + std::to_string(operation);
        validate(device, message, model,
                 [operation](Model* model) { removeOperation(model, operation); });
    }
}

///////////////////////// REMOVE OPERATION INPUT /////////////////////////

static bool removeOperationInputSkip(const Operation& op, size_t input) {
    // Skip removeOperationInputTest for the following operations.
    // - CONCATENATION has at least 2 inputs, with the last element being INT32.
    // - CONV_2D, DEPTHWISE_CONV_2D, MAX_POOL_2D, AVERAGE_POOL_2D, L2_POOL_2D, RESIZE_BILINEAR,
    //   SPACE_TO_DEPTH, SPACE_TO_DEPTH, SPACE_TO_BATCH_ND, BATCH_TO_SPACE_ND can have an optional
    //   layout parameter.
    // - L2_NORMALIZATION, LOCAL_RESPONSE_NORMALIZATION, SOFTMAX can have an optional axis
    //   parameter.
    switch (op.type) {
        case OperationType::CONCATENATION: {
            if (op.inputs.size() > 2 && input != op.inputs.size() - 1) {
                return true;
            }
        } break;
        case OperationType::DEPTHWISE_CONV_2D: {
            if ((op.inputs.size() == 12 && input == 11) || (op.inputs.size() == 9 && input == 8)) {
                return true;
            }
        } break;
        case OperationType::CONV_2D:
        case OperationType::AVERAGE_POOL_2D:
        case OperationType::MAX_POOL_2D:
        case OperationType::L2_POOL_2D: {
            if ((op.inputs.size() == 11 && input == 10) || (op.inputs.size() == 8 && input == 7)) {
                return true;
            }
        } break;
        case OperationType::RESIZE_BILINEAR: {
            if (op.inputs.size() == 4 && input == 3) {
                return true;
            }
        } break;
        case OperationType::SPACE_TO_DEPTH:
        case OperationType::DEPTH_TO_SPACE:
        case OperationType::BATCH_TO_SPACE_ND: {
            if (op.inputs.size() == 3 && input == 2) {
                return true;
            }
        } break;
        case OperationType::SPACE_TO_BATCH_ND: {
            if (op.inputs.size() == 4 && input == 3) {
                return true;
            }
        } break;
        case OperationType::L2_NORMALIZATION: {
            if (op.inputs.size() == 2 && input == 1) {
                return true;
            }
        } break;
        case OperationType::LOCAL_RESPONSE_NORMALIZATION: {
            if (op.inputs.size() == 6 && input == 5) {
                return true;
            }
        } break;
        case OperationType::SOFTMAX: {
            if (op.inputs.size() == 3 && input == 2) {
                return true;
            }
        } break;
        default:
            break;
    }
    return false;
}

static void removeOperationInputTest(const sp<IDevice>& device, const Model& model) {
    for (size_t operation = 0; operation < model.operations.size(); ++operation) {
        for (size_t input = 0; input < model.operations[operation].inputs.size(); ++input) {
            const Operation& op = model.operations[operation];
            if (removeOperationInputSkip(op, input)) {
                continue;
            }
            const std::string message = "removeOperationInputTest: operation " +
                                        std::to_string(operation) + ", input " +
                                        std::to_string(input);
            validate(device, message, model, [operation, input](Model* model) {
                uint32_t operand = model->operations[operation].inputs[input];
                model->operands[operand].numberOfConsumers--;
                hidl_vec_removeAt(&model->operations[operation].inputs, input);
            });
        }
    }
}

///////////////////////// REMOVE OPERATION OUTPUT /////////////////////////

static void removeOperationOutputTest(const sp<IDevice>& device, const Model& model) {
    for (size_t operation = 0; operation < model.operations.size(); ++operation) {
        for (size_t output = 0; output < model.operations[operation].outputs.size(); ++output) {
            const std::string message = "removeOperationOutputTest: operation " +
                                        std::to_string(operation) + ", output " +
                                        std::to_string(output);
            validate(device, message, model, [operation, output](Model* model) {
                hidl_vec_removeAt(&model->operations[operation].outputs, output);
            });
        }
    }
}

///////////////////////// MODEL VALIDATION /////////////////////////

// TODO: remove model input
// TODO: remove model output
// TODO: add unused operation

///////////////////////// ADD OPERATION INPUT /////////////////////////

static bool addOperationInputSkip(const Operation& op) {
    // Skip addOperationInputTest for the following operations.
    // - L2_NORMALIZATION, LOCAL_RESPONSE_NORMALIZATION, SOFTMAX can have an optional INT32 axis
    //   parameter.
    if ((op.type == OperationType::L2_NORMALIZATION && op.inputs.size() == 1) ||
        (op.type == OperationType::LOCAL_RESPONSE_NORMALIZATION && op.inputs.size() == 5) ||
        (op.type == OperationType::SOFTMAX && op.inputs.size() == 2)) {
        return true;
    }
    return false;
}

static void addOperationInputTest(const sp<IDevice>& device, const Model& model) {
    for (size_t operation = 0; operation < model.operations.size(); ++operation) {
        if (addOperationInputSkip(model.operations[operation])) {
            continue;
        }
        const std::string message = "addOperationInputTest: operation " + std::to_string(operation);
        validate(device, message, model, [operation](Model* model) {
            uint32_t index = addOperand(model, OperandLifeTime::MODEL_INPUT);
            hidl_vec_push_back(&model->operations[operation].inputs, index);
            hidl_vec_push_back(&model->inputIndexes, index);
        });
    }
}

///////////////////////// ADD OPERATION OUTPUT /////////////////////////

static void addOperationOutputTest(const sp<IDevice>& device, const Model& model) {
    for (size_t operation = 0; operation < model.operations.size(); ++operation) {
        const std::string message =
            "addOperationOutputTest: operation " + std::to_string(operation);
        validate(device, message, model, [operation](Model* model) {
            uint32_t index = addOperand(model, OperandLifeTime::MODEL_OUTPUT);
            hidl_vec_push_back(&model->operations[operation].outputs, index);
            hidl_vec_push_back(&model->outputIndexes, index);
        });
    }
}

///////////////////////// VALIDATE EXECUTION PREFERENCE /////////////////////////

static const int32_t invalidExecutionPreferences[] = {
    static_cast<int32_t>(ExecutionPreference::LOW_POWER) - 1,        // lower bound
    static_cast<int32_t>(ExecutionPreference::SUSTAINED_SPEED) + 1,  // upper bound
};

static void mutateExecutionPreferenceTest(const sp<IDevice>& device, const Model& model) {
    for (int32_t preference : invalidExecutionPreferences) {
        const std::string message =
            "mutateExecutionPreferenceTest: preference " + std::to_string(preference);
        validate(device, message, model, [](Model*) {},
                 static_cast<ExecutionPreference>(preference));
    }
}

////////////////////////// ENTRY POINT //////////////////////////////

void ValidationTest::validateModel(const Model& model) {
    mutateOperandTypeTest(device, model);
    mutateOperandRankTest(device, model);
    mutateOperandScaleTest(device, model);
    mutateOperandZeroPointTest(device, model);
    mutateOperationOperandTypeTest(device, model);
    mutateOperationTypeTest(device, model);
    mutateOperationInputOperandIndexTest(device, model);
    mutateOperationOutputOperandIndexTest(device, model);
    removeOperandTest(device, model);
    removeOperationTest(device, model);
    removeOperationInputTest(device, model);
    removeOperationOutputTest(device, model);
    addOperationInputTest(device, model);
    addOperationOutputTest(device, model);
    mutateExecutionPreferenceTest(device, model);
}

}  // namespace functional
}  // namespace vts
}  // namespace V1_2
}  // namespace neuralnetworks
}  // namespace hardware
}  // namespace android<|MERGE_RESOLUTION|>--- conflicted
+++ resolved
@@ -225,13 +225,8 @@
             return {1};
         case OperandType::TENSOR_QUANT8_ASYMM:
             return {-1, 256};
-<<<<<<< HEAD
-        case OperandType::TENSOR_QUANT16_ASYMM:
-            return {-32769, 32768};
-=======
         case OperandType::TENSOR_QUANT16_SYMM:
             return {-32769, -1, 1, 32768};
->>>>>>> 5a080f41
         default:
             return {};
     }
