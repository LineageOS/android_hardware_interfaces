<compatibility-matrix version="1.0" type="framework" level="8">
    <hal format="hidl" optional="true">
        <name>android.hardware.atrace</name>
        <version>1.0</version>
        <interface>
            <name>IAtraceDevice</name>
            <instance>default</instance>
        </interface>
    </hal>
    <hal format="hidl" optional="false">
        <name>android.hardware.audio</name>
        <version>6.0</version>
        <version>7.0-1</version>
        <interface>
            <name>IDevicesFactory</name>
            <instance>default</instance>
        </interface>
    </hal>
    <hal format="hidl" optional="true">
        <name>android.hardware.audio.effect</name>
        <version>6.0</version>
        <version>7.0</version>
        <interface>
            <name>IEffectsFactory</name>
            <instance>default</instance>
        </interface>
    </hal>
    <hal format="aidl" optional="true">
        <name>android.hardware.audio.core</name>
        <version>1</version>
        <interface>
            <name>IModule</name>
            <instance>default</instance>
        </interface>
        <interface>
            <name>IConfig</name>
            <instance>default</instance>
        </interface>
    </hal>
    <hal format="aidl" optional="true">
        <name>android.hardware.audio.effect</name>
        <version>1</version>
        <interface>
            <name>IFactory</name>
            <instance>default</instance>
        </interface>
    </hal>
    <hal format="aidl" optional="true">
         <name>android.hardware.authsecret</name>
         <version>1</version>
         <interface>
             <name>IAuthSecret</name>
             <instance>default</instance>
         </interface>
    </hal>
    <hal format="hidl" optional="true">
        <name>android.hardware.authsecret</name>
        <version>1.0</version>
        <interface>
            <name>IAuthSecret</name>
            <instance>default</instance>
        </interface>
    </hal>
    <hal format="aidl" optional="true">
        <name>android.hardware.automotive.audiocontrol</name>
        <interface>
            <name>IAudioControl</name>
            <instance>default</instance>
        </interface>
    </hal>
    <hal format="hidl" optional="true">
        <name>android.hardware.automotive.can</name>
        <version>1.0</version>
        <interface>
            <name>ICanBus</name>
            <regex-instance>.*</regex-instance>
        </interface>
        <interface>
            <name>ICanController</name>
            <regex-instance>.*</regex-instance>
        </interface>
    </hal>
    <hal format="aidl" optional="true">
        <name>android.hardware.automotive.evs</name>
        <interface>
            <name>IEvsEnumerator</name>
            <instance>default</instance>
            <regex-instance>[a-z]+/[0-9]+</regex-instance>
        </interface>
    </hal>
    <hal format="hidl" optional="true">
        <name>android.hardware.automotive.evs</name>
        <version>1.0-1</version>
        <interface>
            <name>IEvsEnumerator</name>
            <instance>default</instance>
            <regex-instance>[a-z]+/[0-9]+</regex-instance>
        </interface>
    </hal>
    <hal format="aidl" optional="true">
        <name>android.hardware.automotive.occupant_awareness</name>
        <version>1</version>
        <interface>
            <name>IOccupantAwareness</name>
            <instance>default</instance>
        </interface>
    </hal>
    <hal format="aidl" optional="true">
        <name>android.hardware.automotive.vehicle</name>
        <interface>
            <name>IVehicle</name>
            <regex-instance>.*</regex-instance>
        </interface>
    </hal>
    <hal format="aidl" optional="true">
        <name>android.hardware.biometrics.face</name>
        <version>2</version>
        <interface>
            <name>IFace</name>
            <instance>default</instance>
        </interface>
    </hal>
    <hal format="aidl" optional="true">
        <name>android.hardware.biometrics.fingerprint</name>
        <version>2</version>
        <interface>
            <name>IFingerprint</name>
            <instance>default</instance>
            <instance>virtual</instance>
        </interface>
    </hal>
    <hal format="hidl" optional="true">
        <name>android.hardware.bluetooth</name>
        <version>1.0-1</version>
        <interface>
            <name>IBluetoothHci</name>
            <instance>default</instance>
        </interface>
    </hal>
    <hal format="aidl" optional="true">
        <name>android.hardware.bluetooth.audio</name>
        <version>2</version>
        <interface>
            <name>IBluetoothAudioProviderFactory</name>
            <instance>default</instance>
        </interface>
    </hal>
    <hal format="aidl" optional="true">
        <name>android.hardware.boot</name>
        <interface>
            <name>IBootControl</name>
            <instance>default</instance>
        </interface>
    </hal>
    <hal format="hidl" optional="true">
        <name>android.hardware.broadcastradio</name>
        <version>1.0-1</version>
        <interface>
            <name>IBroadcastRadioFactory</name>
            <instance>default</instance>
        </interface>
    </hal>
    <hal format="hidl" optional="true">
        <name>android.hardware.broadcastradio</name>
        <version>2.0</version>
        <interface>
            <name>IBroadcastRadio</name>
            <regex-instance>.*</regex-instance>
        </interface>
    </hal>
    <hal format="hidl" optional="true">
        <name>android.hardware.camera.provider</name>
        <version>2.4-7</version>
        <interface>
            <name>ICameraProvider</name>
            <regex-instance>[^/]+/[0-9]+</regex-instance>
        </interface>
    </hal>
    <hal format="aidl" optional="true">
        <name>android.hardware.camera.provider</name>
        <version>1</version>
        <interface>
            <name>ICameraProvider</name>
            <regex-instance>[^/]+/[0-9]+</regex-instance>
        </interface>
    </hal>
    <hal format="hidl" optional="true">
        <name>android.hardware.cas</name>
        <version>1.1-2</version>
        <interface>
            <name>IMediaCasService</name>
            <instance>default</instance>
        </interface>
    </hal>
    <hal format="hidl" optional="true">
        <name>android.hardware.confirmationui</name>
        <version>1.0</version>
        <interface>
            <name>IConfirmationUI</name>
            <instance>default</instance>
        </interface>
    </hal>
    <hal format="aidl" optional="true">
        <name>android.hardware.contexthub</name>
        <interface>
            <name>IContextHub</name>
            <instance>default</instance>
        </interface>
    </hal>
    <hal format="aidl" optional="true">
        <name>android.hardware.drm</name>
        <version>1</version>
        <interface>
            <name>IDrmFactory</name>
            <regex-instance>.*</regex-instance>
        </interface>
    </hal>
    <hal format="aidl" optional="true">
        <name>android.hardware.dumpstate</name>
        <interface>
            <name>IDumpstateDevice</name>
            <instance>default</instance>
        </interface>
    </hal>
    <hal format="hidl" optional="false">
        <name>android.hardware.gatekeeper</name>
        <version>1.0</version>
        <interface>
            <name>IGatekeeper</name>
            <instance>default</instance>
        </interface>
    </hal>
    <hal format="aidl" optional="true">
        <name>android.hardware.gnss</name>
        <version>2</version>
        <interface>
            <name>IGnss</name>
            <instance>default</instance>
        </interface>
    </hal>
    <hal format="aidl" optional="true">
        <name>android.hardware.gnss.visibility_control</name>
        <version>1</version>
        <interface>
            <name>IGnssVisibilityControl</name>
            <instance>default</instance>
        </interface>
    </hal>
    <hal format="aidl" optional="true">
        <name>android.hardware.gnss.measurement_corrections</name>
        <version>1</version>
        <interface>
            <name>IMeasurementCorrectionsInterface</name>
            <instance>default</instance>
        </interface>
    </hal>
    <hal format="aidl" optional="true">
        <name>android.hardware.graphics.allocator</name>
        <version>1</version>
        <interface>
            <name>IAllocator</name>
            <instance>default</instance>
        </interface>
    </hal>
    <hal format="aidl" optional="true">
        <name>android.hardware.graphics.composer3</name>
        <version>1</version>
        <interface>
            <name>IComposer</name>
            <instance>default</instance>
        </interface>
    </hal>
    <hal format="hidl" optional="false">
        <name>android.hardware.graphics.mapper</name>
        <!-- New, non-Go devices should use 4.0, tested in vts_treble_vintf_vendor_test -->
        <version>2.1</version>
        <version>3.0</version>
        <version>4.0</version>
        <interface>
            <name>IMapper</name>
            <instance>default</instance>
        </interface>
    </hal>
    <hal format="aidl" optional="false">
        <name>android.hardware.health</name>
        <version>1</version>
        <interface>
            <name>IHealth</name>
            <instance>default</instance>
        </interface>
    </hal>
    <hal format="aidl" optional="true">
        <name>android.hardware.health.storage</name>
        <version>1</version>
        <interface>
            <name>IStorage</name>
            <instance>default</instance>
        </interface>
    </hal>
    <hal format="aidl" optional="true">
        <name>android.hardware.identity</name>
        <version>1-4</version>
        <interface>
            <name>IIdentityCredentialStore</name>
            <instance>default</instance>
        </interface>
    </hal>
    <hal format="aidl" optional="true">
        <name>android.hardware.net.nlinterceptor</name>
        <interface>
            <name>IInterceptor</name>
            <instance>default</instance>
        </interface>
    </hal>
    <hal format="aidl" optional="true">
        <name>android.hardware.oemlock</name>
        <version>1</version>
        <interface>
            <name>IOemLock</name>
            <instance>default</instance>
        </interface>
    </hal>
    <hal format="aidl" optional="true">
        <name>android.hardware.ir</name>
        <version>1</version>
        <interface>
            <name>IConsumerIr</name>
            <instance>default</instance>
        </interface>
    </hal>
    <hal format="aidl" optional="true">
        <name>android.hardware.input.processor</name>
        <version>1</version>
        <interface>
            <name>IInputProcessor</name>
            <instance>default</instance>
        </interface>
    </hal>
    <hal format="aidl" optional="true">
        <name>android.hardware.security.dice</name>
        <version>1</version>
        <interface>
            <name>IDiceDevice</name>
            <instance>default</instance>
        </interface>
    </hal>
    <hal format="aidl" optional="true">
        <name>android.hardware.security.keymint</name>
        <version>1-2</version>
        <interface>
            <name>IKeyMintDevice</name>
            <instance>default</instance>
            <instance>strongbox</instance>
        </interface>
    </hal>
    <hal format="aidl" optional="true">
        <name>android.hardware.security.keymint</name>
        <version>1-2</version>
        <interface>
            <name>IRemotelyProvisionedComponent</name>
            <instance>default</instance>
            <instance>strongbox</instance>
        </interface>
    </hal>
    <hal format="aidl" optional="true">
        <name>android.hardware.light</name>
        <version>2</version>
        <interface>
            <name>ILights</name>
            <instance>default</instance>
        </interface>
    </hal>
    <hal format="hidl" optional="true">
        <name>android.hardware.media.c2</name>
        <version>1.0-2</version>
        <interface>
            <name>IComponentStore</name>
            <regex-instance>default[0-9]*</regex-instance>
            <regex-instance>vendor[0-9]*_software</regex-instance>
        </interface>
    </hal>
    <hal format="hidl" optional="true">
        <name>android.hardware.media.omx</name>
        <version>1.0</version>
        <interface>
            <name>IOmx</name>
            <instance>default</instance>
        </interface>
        <interface>
            <name>IOmxStore</name>
            <instance>default</instance>
        </interface>
    </hal>
    <hal format="aidl" optional="true">
        <name>android.hardware.memtrack</name>
        <version>1</version>
        <interface>
            <name>IMemtrack</name>
            <instance>default</instance>
        </interface>
    </hal>
    <hal format="hidl" optional="true">
        <name>android.hardware.neuralnetworks</name>
        <version>1.0-3</version>
        <interface>
            <name>IDevice</name>
            <regex-instance>.*</regex-instance>
        </interface>
    </hal>
    <hal format="aidl" optional="true">
        <name>android.hardware.neuralnetworks</name>
        <version>1-4</version>
        <interface>
            <name>IDevice</name>
            <regex-instance>.*</regex-instance>
        </interface>
    </hal>
    <hal format="aidl" optional="true">
        <name>android.hardware.nfc</name>
        <interface>
            <name>INfc</name>
            <instance>default</instance>
        </interface>
    </hal>
    <hal format="hidl" optional="true">
        <name>android.hardware.oemlock</name>
        <version>1.0</version>
        <interface>
            <name>IOemLock</name>
            <instance>default</instance>
        </interface>
    </hal>
    <hal format="aidl" optional="false">
        <name>android.hardware.power</name>
        <version>2-3</version>
        <interface>
            <name>IPower</name>
            <instance>default</instance>
        </interface>
    </hal>
    <hal format="aidl" optional="true">
        <name>android.hardware.power.stats</name>
        <interface>
            <name>IPowerStats</name>
            <instance>default</instance>
        </interface>
    </hal>
    <hal format="aidl" optional="true">
        <name>android.hardware.radio.config</name>
        <version>1</version>
        <interface>
            <name>IRadioConfig</name>
            <instance>default</instance>
        </interface>
    </hal>
    <hal format="aidl" optional="true">
        <name>android.hardware.radio.data</name>
        <version>1</version>
        <interface>
            <name>IRadioData</name>
            <instance>slot1</instance>
            <instance>slot2</instance>
            <instance>slot3</instance>
        </interface>
    </hal>
    <hal format="aidl" optional="true">
        <name>android.hardware.radio.messaging</name>
        <version>1</version>
        <interface>
            <name>IRadioMessaging</name>
            <instance>slot1</instance>
            <instance>slot2</instance>
            <instance>slot3</instance>
        </interface>
    </hal>
    <hal format="aidl" optional="true">
        <name>android.hardware.radio.modem</name>
        <version>1</version>
        <interface>
            <name>IRadioModem</name>
            <instance>slot1</instance>
            <instance>slot2</instance>
            <instance>slot3</instance>
        </interface>
    </hal>
    <hal format="aidl" optional="true">
        <name>android.hardware.radio.network</name>
<<<<<<< HEAD
        <version>1-2</version>
=======
        <version>2</version>
>>>>>>> 89417f14
        <interface>
            <name>IRadioNetwork</name>
            <instance>slot1</instance>
            <instance>slot2</instance>
            <instance>slot3</instance>
        </interface>
    </hal>
    <hal format="aidl" optional="true">
        <name>android.hardware.radio.sim</name>
        <version>1</version>
        <interface>
            <name>IRadioSim</name>
            <instance>slot1</instance>
            <instance>slot2</instance>
            <instance>slot3</instance>
        </interface>
    </hal>
    <hal format="aidl" optional="true">
        <name>android.hardware.radio.voice</name>
        <version>1</version>
        <interface>
            <name>IRadioVoice</name>
            <instance>slot1</instance>
            <instance>slot2</instance>
            <instance>slot3</instance>
        </interface>
    </hal>
    <hal format="aidl" optional="true">
        <name>android.hardware.radio.ims</name>
        <version>1</version>
        <interface>
            <name>IRadioIms</name>
            <instance>slot1</instance>
            <instance>slot2</instance>
            <instance>slot3</instance>
        </interface>
    </hal>
    <hal format="hidl" optional="true">
        <name>android.hardware.radio</name>
        <version>1.2</version>
        <interface>
            <name>ISap</name>
            <instance>slot1</instance>
        </interface>
    </hal>
    <hal format="aidl" optional="true">
        <name>android.hardware.radio.ims.media</name>
        <version>1</version>
        <interface>
            <name>IImsMedia</name>
            <instance>default</instance>
        </interface>
    </hal>
    <hal format="hidl" optional="true">
        <name>android.hardware.renderscript</name>
        <version>1.0</version>
        <interface>
            <name>IDevice</name>
            <instance>default</instance>
        </interface>
    </hal>
    <hal format="aidl" optional="true">
        <name>android.hardware.rebootescrow</name>
        <version>1</version>
        <interface>
            <name>IRebootEscrow</name>
            <instance>default</instance>
        </interface>
    </hal>
    <hal format="hidl" optional="true">
        <name>android.hardware.secure_element</name>
        <version>1.0-2</version>
        <interface>
            <name>ISecureElement</name>
            <regex-instance>eSE[1-9][0-9]*</regex-instance>
            <regex-instance>SIM[1-9][0-9]*</regex-instance>
        </interface>
    </hal>
    <hal format="aidl" optional="true">
        <name>android.hardware.security.secureclock</name>
        <version>1</version>
        <interface>
            <name>ISecureClock</name>
            <instance>default</instance>
        </interface>
    </hal>
    <hal format="aidl" optional="true">
        <name>android.hardware.security.sharedsecret</name>
        <version>1</version>
        <interface>
            <name>ISharedSecret</name>
            <instance>default</instance>
            <instance>strongbox</instance>
        </interface>
    </hal>
    <hal format="aidl" optional="true">
        <name>android.hardware.sensors</name>
        <interface>
            <name>ISensors</name>
            <instance>default</instance>
        </interface>
    </hal>
    <hal format="aidl" optional="true">
         <name>android.hardware.soundtrigger3</name>
         <version>1</version>
         <interface>
             <name>ISoundTriggerHw</name>
             <instance>default</instance>
         </interface>
    </hal>
    <hal format="hidl" optional="true">
        <name>android.hardware.tetheroffload.config</name>
        <version>1.0</version>
        <interface>
            <name>IOffloadConfig</name>
            <instance>default</instance>
        </interface>
    </hal>
    <hal format="hidl" optional="true">
        <name>android.hardware.tetheroffload.control</name>
        <version>1.1</version>
        <interface>
            <name>IOffloadControl</name>
            <instance>default</instance>
        </interface>
    </hal>
    <hal format="hidl" optional="false">
        <name>android.hardware.thermal</name>
        <version>2.0</version>
        <interface>
            <name>IThermal</name>
            <instance>default</instance>
        </interface>
    </hal>
    <hal format="hidl" optional="true">
        <name>android.hardware.tv.cec</name>
        <version>1.0-1</version>
        <interface>
            <name>IHdmiCec</name>
            <instance>default</instance>
        </interface>
    </hal>
    <hal format="hidl" optional="true">
        <name>android.hardware.tv.input</name>
        <version>1.0</version>
        <interface>
            <name>ITvInput</name>
            <instance>default</instance>
        </interface>
    </hal>
    <hal format="aidl" optional="true">
        <name>android.hardware.tv.tuner</name>
        <version>1</version>
        <interface>
            <name>ITuner</name>
            <instance>default</instance>
        </interface>
    </hal>
    <hal format="aidl" optional="true">
        <name>android.hardware.tv.input</name>
        <version>1</version>
        <interface>
            <name>ITvInput</name>
            <instance>default</instance>
        </interface>
    </hal>
    <hal format="aidl" optional="true">
        <name>android.hardware.usb</name>
        <interface>
            <name>IUsb</name>
            <instance>default</instance>
        </interface>
    </hal>
    <hal format="hidl" optional="true">
        <name>android.hardware.usb.gadget</name>
        <version>1.0-2</version>
        <interface>
            <name>IUsbGadget</name>
            <instance>default</instance>
        </interface>
    </hal>
    <hal format="aidl" optional="true">
        <name>android.hardware.vibrator</name>
        <version>1-2</version>
        <interface>
            <name>IVibrator</name>
            <instance>default</instance>
        </interface>
    </hal>
    <hal format="aidl" optional="true">
        <name>android.hardware.vibrator</name>
        <version>1-2</version>
        <interface>
            <name>IVibratorManager</name>
            <instance>default</instance>
        </interface>
    </hal>
    <hal format="hidl" optional="true">
        <name>android.hardware.weaver</name>
        <version>1.0</version>
        <interface>
            <name>IWeaver</name>
            <instance>default</instance>
        </interface>
    </hal>
    <hal format="aidl" optional="true">
        <name>android.hardware.weaver</name>
        <version>1</version>
        <interface>
            <name>IWeaver</name>
            <instance>default</instance>
        </interface>
    </hal>
    <hal format="aidl" optional="true">
        <name>android.hardware.wifi</name>
        <version>1</version>
        <interface>
            <name>IWifi</name>
            <instance>default</instance>
        </interface>
    </hal>
    <hal format="hidl" optional="true">
        <name>android.hardware.wifi</name>
        <version>1.3-6</version>
        <interface>
            <name>IWifi</name>
            <instance>default</instance>
        </interface>
    </hal>
    <hal format="aidl" optional="true">
        <name>android.hardware.uwb</name>
        <version>1</version>
        <interface>
            <name>IUwb</name>
            <instance>default</instance>
        </interface>
    </hal>
    <hal format="aidl" optional="true">
        <name>android.hardware.wifi.hostapd</name>
        <version>1</version>
        <interface>
            <name>IHostapd</name>
            <instance>default</instance>
        </interface>
    </hal>
    <hal format="aidl" optional="true">
        <name>android.hardware.wifi.supplicant</name>
        <interface>
            <name>ISupplicant</name>
            <instance>default</instance>
        </interface>
    </hal>
</compatibility-matrix><|MERGE_RESOLUTION|>--- conflicted
+++ resolved
@@ -485,11 +485,7 @@
     </hal>
     <hal format="aidl" optional="true">
         <name>android.hardware.radio.network</name>
-<<<<<<< HEAD
-        <version>1-2</version>
-=======
         <version>2</version>
->>>>>>> 89417f14
         <interface>
             <name>IRadioNetwork</name>
             <instance>slot1</instance>
