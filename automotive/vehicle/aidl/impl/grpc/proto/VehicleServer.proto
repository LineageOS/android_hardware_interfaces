/*
 * Copyright (C) 2023 The Android Open Source Project
 *
 * Licensed under the Apache License, Version 2.0 (the "License");
 * you may not use this file except in compliance with the License.
 * You may obtain a copy of the License at
 *
 *      http://www.apache.org/licenses/LICENSE-2.0
 *
 * Unless required by applicable law or agreed to in writing, software
 * distributed under the License is distributed on an "AS IS" BASIS,
 * WITHOUT WARRANTIES OR CONDITIONS OF ANY KIND, either express or implied.
 * See the License for the specific language governing permissions and
 * limitations under the License.
 */

syntax = "proto3";

package android.hardware.automotive.vehicle.proto;

import "android/hardware/automotive/vehicle/DumpOptions.proto";
import "android/hardware/automotive/vehicle/DumpResult.proto";
import "android/hardware/automotive/vehicle/SubscribeRequest.proto";
import "android/hardware/automotive/vehicle/StatusCode.proto";
import "android/hardware/automotive/vehicle/UnsubscribeRequest.proto";
import "android/hardware/automotive/vehicle/VehiclePropConfig.proto";
import "android/hardware/automotive/vehicle/VehiclePropValue.proto";
import "android/hardware/automotive/vehicle/VehiclePropValueRequest.proto";
import "google/protobuf/empty.proto";

service VehicleServer {
    rpc GetAllPropertyConfig(google.protobuf.Empty) returns (stream VehiclePropConfig) {}

    rpc SetValues(VehiclePropValueRequests) returns (SetValueResults) {}

    rpc GetValues(VehiclePropValueRequests) returns (GetValueResults) {}

    rpc UpdateSampleRate(UpdateSampleRateRequest) returns (VehicleHalCallStatus) {}

    rpc CheckHealth(google.protobuf.Empty) returns (VehicleHalCallStatus) {}

    rpc Dump(DumpOptions) returns (DumpResult) {}

    rpc StartPropertyValuesStream(google.protobuf.Empty) returns (stream VehiclePropValues) {}

    rpc Subscribe(SubscribeRequest) returns (VehicleHalCallStatus) {}
<<<<<<< HEAD
=======

    rpc Unsubscribe(UnsubscribeRequest) returns (VehicleHalCallStatus) {}
>>>>>>> e2e4e54a
}<|MERGE_RESOLUTION|>--- conflicted
+++ resolved
@@ -44,9 +44,6 @@
     rpc StartPropertyValuesStream(google.protobuf.Empty) returns (stream VehiclePropValues) {}
 
     rpc Subscribe(SubscribeRequest) returns (VehicleHalCallStatus) {}
-<<<<<<< HEAD
-=======
 
     rpc Unsubscribe(UnsubscribeRequest) returns (VehicleHalCallStatus) {}
->>>>>>> e2e4e54a
 }