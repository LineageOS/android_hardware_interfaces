// Copyright (C) 2023 The Android Open Source Project
//
// Licensed under the Apache License, Version 2.0 (the "License");
// you may not use this file except in compliance with the License.
// You may obtain a copy of the License at
//
//       http://www.apache.org/licenses/LICENSE-2.0
//
// Unless required by applicable law or agreed to in writing, software
// distributed under the License is distributed on an "AS IS" BASIS,
// WITHOUT WARRANTIES OR CONDITIONS OF ANY KIND, either express or implied.
// See the License for the specific language governing permissions and
// limitations under the License.

#include "GRPCVehicleHardware.h"
#include "VehicleServer.grpc.pb.h"
#include "VehicleServer.pb.h"
#include "VehicleServer_mock.grpc.pb.h"

#include <gmock/gmock.h>
#include <grpc++/grpc++.h>
#include <gtest/gtest.h>

#include <chrono>
#include <memory>
#include <string>

namespace android::hardware::automotive::vehicle::virtualization {

namespace aidlvhal = ::aidl::android::hardware::automotive::vehicle;

using ::testing::_;
using ::testing::DoAll;
using ::testing::NiceMock;
using ::testing::Return;
using ::testing::SaveArg;
using ::testing::SetArgPointee;

using proto::MockVehicleServerStub;

const std::string kFakeServerAddr = "0.0.0.0:54321";

class FakeVehicleServer : public proto::VehicleServer::Service {
  public:
    ::grpc::Status StartPropertyValuesStream(
            ::grpc::ServerContext* context, const ::google::protobuf::Empty* request,
            ::grpc::ServerWriter<proto::VehiclePropValues>* stream) override {
        stream->Write(proto::VehiclePropValues());
        // A fake disconnection.
        return ::grpc::Status(::grpc::StatusCode::ABORTED, "Connection lost.");
    }

    // Functions that we do not care.
    ::grpc::Status GetAllPropertyConfig(
            ::grpc::ServerContext* context, const ::google::protobuf::Empty* request,
            ::grpc::ServerWriter<proto::VehiclePropConfig>* stream) override {
        return ::grpc::Status::OK;
    }

    ::grpc::Status SetValues(::grpc::ServerContext* context,
                             const proto::VehiclePropValueRequests* requests,
                             proto::SetValueResults* results) override {
        return ::grpc::Status::OK;
    }

    ::grpc::Status GetValues(::grpc::ServerContext* context,
                             const proto::VehiclePropValueRequests* requests,
                             proto::GetValueResults* results) override {
        return ::grpc::Status::OK;
    }
};

TEST(GRPCVehicleHardwareUnitTest, Reconnect) {
    auto receivedUpdate = std::make_shared<std::atomic<int>>(0);
    auto vehicleHardware = std::make_unique<GRPCVehicleHardware>(kFakeServerAddr);
    vehicleHardware->registerOnPropertyChangeEvent(
            std::make_unique<const IVehicleHardware::PropertyChangeCallback>(
                    [receivedUpdate](const auto&) { receivedUpdate->fetch_add(1); }));

    constexpr size_t kServerRestartTimes = 5;
    for (size_t serverStart = 0; serverStart < kServerRestartTimes; ++serverStart) {
        EXPECT_EQ(receivedUpdate->load(), 0);
        auto fakeServer = std::make_unique<FakeVehicleServer>();
        ::grpc::ServerBuilder builder;
        builder.RegisterService(fakeServer.get());
        builder.AddListeningPort(kFakeServerAddr, ::grpc::InsecureServerCredentials());
        auto grpcServer = builder.BuildAndStart();

        // Wait until the vehicle hardware received the second update (after one fake
        // disconnection).
        constexpr auto kMaxWaitTime = std::chrono::seconds(5);
        auto startTime = std::chrono::steady_clock::now();
        while (receivedUpdate->load() <= 1 &&
               std::chrono::steady_clock::now() - startTime < kMaxWaitTime)
            ;

        grpcServer->Shutdown();
        grpcServer->Wait();
        EXPECT_GT(receivedUpdate->load(), 1);

        // Reset for the next round.
        receivedUpdate->store(0);
    }
}

class GRPCVehicleHardwareMockServerUnitTest : public ::testing::Test {
  protected:
    NiceMock<MockVehicleServerStub>* mGrpcStub;
    std::unique_ptr<GRPCVehicleHardware> mHardware;

    void SetUp() override {
        auto stub = std::make_unique<NiceMock<MockVehicleServerStub>>();
        ;
        mGrpcStub = stub.get();
        mHardware = std::make_unique<GRPCVehicleHardware>(std::move(stub));
    }

    void TearDown() override { mHardware.reset(); }
};

MATCHER_P(RepeatedInt32Eq, expected_values, "") {
    return std::vector<int32_t>(arg.begin(), arg.end()) == expected_values;
}

TEST_F(GRPCVehicleHardwareMockServerUnitTest, Subscribe) {
    proto::VehicleHalCallStatus protoStatus;
    protoStatus.set_status_code(proto::StatusCode::OK);
    proto::SubscribeRequest actualRequest;

    EXPECT_CALL(*mGrpcStub, Subscribe(_, _, _))
            .WillOnce(DoAll(SaveArg<1>(&actualRequest), SetArgPointee<2>(protoStatus),
                            Return(::grpc::Status::OK)));

    aidlvhal::SubscribeOptions options = {.propId = 1,
                                          .areaIds = {1, 2, 3, 4},
                                          .sampleRate = 1.234,
                                          .resolution = 0.01,
                                          .enableVariableUpdateRate = true};
    auto status = mHardware->subscribe(options);

    EXPECT_EQ(status, aidlvhal::StatusCode::OK);
    const auto& protoOptions = actualRequest.options();
    EXPECT_EQ(protoOptions.prop_id(), 1);
    EXPECT_THAT(protoOptions.area_ids(), RepeatedInt32Eq(std::vector<int32_t>({1, 2, 3, 4})));
    EXPECT_FLOAT_EQ(protoOptions.sample_rate(), 1.234);
    EXPECT_FLOAT_EQ(protoOptions.resolution(), 0.01);
    EXPECT_EQ(protoOptions.enable_variable_update_rate(), true);
}

TEST_F(GRPCVehicleHardwareMockServerUnitTest, SubscribeLegacyServer) {
    EXPECT_CALL(*mGrpcStub, Subscribe(_, _, _))
            .WillOnce(Return(::grpc::Status(::grpc::StatusCode::UNIMPLEMENTED, "")));

<<<<<<< HEAD
    aidlvhal::SubscribeOptions options;  // Your options here (consider adding sample data)
=======
    aidlvhal::SubscribeOptions options;
>>>>>>> e2e4e54a
    auto status = mHardware->subscribe(options);

    EXPECT_EQ(status, aidlvhal::StatusCode::OK);
}

TEST_F(GRPCVehicleHardwareMockServerUnitTest, SubscribeGrpcFailure) {
    EXPECT_CALL(*mGrpcStub, Subscribe(_, _, _))
            .WillOnce(Return(::grpc::Status(::grpc::StatusCode::INTERNAL, "GRPC Error")));

    aidlvhal::SubscribeOptions options;
    auto status = mHardware->subscribe(options);

    EXPECT_EQ(status, aidlvhal::StatusCode::INTERNAL_ERROR);
}

TEST_F(GRPCVehicleHardwareMockServerUnitTest, SubscribeProtoFailure) {
    proto::VehicleHalCallStatus protoStatus;
    protoStatus.set_status_code(proto::StatusCode::NOT_AVAILABLE_SPEED_LOW);

    EXPECT_CALL(*mGrpcStub, Subscribe(_, _, _))
            .WillOnce(DoAll(SetArgPointee<2>(protoStatus),  // Set the output status
                            Return(::grpc::Status::OK)));

    aidlvhal::SubscribeOptions options;
    auto status = mHardware->subscribe(options);

    EXPECT_EQ(status, aidlvhal::StatusCode::NOT_AVAILABLE_SPEED_LOW);
}

<<<<<<< HEAD
=======
TEST_F(GRPCVehicleHardwareMockServerUnitTest, Unsubscribe) {
    proto::VehicleHalCallStatus protoStatus;
    protoStatus.set_status_code(proto::StatusCode::OK);
    proto::UnsubscribeRequest actualRequest;

    EXPECT_CALL(*mGrpcStub, Unsubscribe(_, _, _))
            .WillOnce(DoAll(SaveArg<1>(&actualRequest), SetArgPointee<2>(protoStatus),
                            Return(::grpc::Status::OK)));

    int32_t propId = 1;
    int32_t areaId = 2;
    auto status = mHardware->unsubscribe(propId, areaId);

    EXPECT_EQ(status, aidlvhal::StatusCode::OK);
    EXPECT_EQ(actualRequest.prop_id(), propId);
    EXPECT_EQ(actualRequest.area_id(), areaId);
}

TEST_F(GRPCVehicleHardwareMockServerUnitTest, UnsubscribeLegacyServer) {
    EXPECT_CALL(*mGrpcStub, Unsubscribe(_, _, _))
            .WillOnce(Return(::grpc::Status(::grpc::StatusCode::UNIMPLEMENTED, "")));

    auto status = mHardware->unsubscribe(1, 2);

    EXPECT_EQ(status, aidlvhal::StatusCode::OK);
}

TEST_F(GRPCVehicleHardwareMockServerUnitTest, UnsubscribeGrpcFailure) {
    EXPECT_CALL(*mGrpcStub, Unsubscribe(_, _, _))
            .WillOnce(Return(::grpc::Status(::grpc::StatusCode::INTERNAL, "GRPC Error")));

    auto status = mHardware->unsubscribe(1, 2);

    EXPECT_EQ(status, aidlvhal::StatusCode::INTERNAL_ERROR);
}

TEST_F(GRPCVehicleHardwareMockServerUnitTest, UnsubscribeProtoFailure) {
    proto::VehicleHalCallStatus protoStatus;
    protoStatus.set_status_code(proto::StatusCode::NOT_AVAILABLE_SPEED_LOW);

    EXPECT_CALL(*mGrpcStub, Unsubscribe(_, _, _))
            .WillOnce(DoAll(SetArgPointee<2>(protoStatus),  // Set the output status
                            Return(::grpc::Status::OK)));

    auto status = mHardware->unsubscribe(1, 2);

    EXPECT_EQ(status, aidlvhal::StatusCode::NOT_AVAILABLE_SPEED_LOW);
}

>>>>>>> e2e4e54a
}  // namespace android::hardware::automotive::vehicle::virtualization<|MERGE_RESOLUTION|>--- conflicted
+++ resolved
@@ -151,11 +151,7 @@
     EXPECT_CALL(*mGrpcStub, Subscribe(_, _, _))
             .WillOnce(Return(::grpc::Status(::grpc::StatusCode::UNIMPLEMENTED, "")));
 
-<<<<<<< HEAD
-    aidlvhal::SubscribeOptions options;  // Your options here (consider adding sample data)
-=======
     aidlvhal::SubscribeOptions options;
->>>>>>> e2e4e54a
     auto status = mHardware->subscribe(options);
 
     EXPECT_EQ(status, aidlvhal::StatusCode::OK);
@@ -185,8 +181,6 @@
     EXPECT_EQ(status, aidlvhal::StatusCode::NOT_AVAILABLE_SPEED_LOW);
 }
 
-<<<<<<< HEAD
-=======
 TEST_F(GRPCVehicleHardwareMockServerUnitTest, Unsubscribe) {
     proto::VehicleHalCallStatus protoStatus;
     protoStatus.set_status_code(proto::StatusCode::OK);
@@ -236,5 +230,4 @@
     EXPECT_EQ(status, aidlvhal::StatusCode::NOT_AVAILABLE_SPEED_LOW);
 }
 
->>>>>>> e2e4e54a
 }  // namespace android::hardware::automotive::vehicle::virtualization