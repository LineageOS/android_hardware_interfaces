--- conflicted
+++ resolved
@@ -63,28 +63,6 @@
      * @param connected whether the device is connected.
      * @return retval operation completion status.
      */
-<<<<<<< HEAD
-    openInputStream_7_1(
-            AudioIoHandle ioHandle,
-            DeviceAddress device,
-            AudioConfig config,
-            vec<AudioInOutFlag> flags,
-            SinkMetadata sinkMetadata) generates (
-                    Result retval,
-                    IStreamIn inStream,
-                    AudioConfig suggestedConfig);
-
-    /**
-     * Notifies the device module about the connection state of an input/output
-     * device attached to it. The devicePort identifies the device and may also
-     * provide extra information such as raw audio descriptors.
-     *
-     * @param devicePort audio device port.
-     * @param connected whether the device is connected.
-     * @return retval operation completion status.
-     */
-=======
->>>>>>> 4673d5ab
     setConnectedState_7_1(AudioPort devicePort, bool connected)
             generates (Result retval);
 };