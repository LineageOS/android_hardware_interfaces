<?xml version="1.0" encoding="UTF-8"?>
<audio_effects_conf version="2.0" xmlns="http://schemas.android.com/audio/audio_effects_conf/v2_0">
    <!-- Overview.
         This example config file was copy from existing one: frameworks/av/media/libeffects/data/
         audio_effects.xml, with effect library names updated to AIDL libraries we currently have.

         All "library" attributes in "effect" element must must match a "library" element with the
         same value of the "name" attribute.
         All "effect" attributes in "preprocess" and "postprocess" element must match an "effect"
         element with the same value of the "name" attribute.

         AIDL EffectFactory are relying on the "name" attribute in "effect" element to identify the
         effect type, so it's necessary to have the mapping from name to effect type UUID. Make
         sure to either use existing effect name as key of
         ::android::hardware::audio::effect::kUuidNameTypeMap, or add a new {name, typeUUID} map
         item to the kUuidNameTypeMap.

         Existing audio_effects.xml should working without any change as long as:
         1. "path" attribute of "library" element matches with the actual effect library name.
         2. "name" attribute of "effect" and "effectProxy" element correctly added as key of
            kUuidNameTypeMap, with value matches Identity.type in Descriptor.aidl.
         3. "uuid" attribute of "effect" element matches Identity.uuid in Descriptor.aidl.
         4. "uuid" attribute of "effectProxy" element matches Identity.proxy in Descriptor.aidl.
    -->

    <!-- List of effect libraries to load.
         Each library element must contain a "name" attribute and a "path" attribute giving the
         name of a library .so file on the target device.
    -->
    <libraries>
        <library name="aecsw" path="libaecsw.so"/>
        <library name="agcsw" path="libagcsw.so"/>
        <library name="bassboostsw" path="libbassboostsw.so"/>
        <library name="bundle" path="libbundleaidl.so"/>
        <library name="downmix" path="libdownmixaidl.so"/>
        <library name="dynamics_processingsw" path="libdynamicsprocessingsw.so"/>
        <library name="equalizersw" path="libequalizersw.so"/>
        <library name="haptic_generator" path="libhapticgeneratoraidl.so"/>
        <library name="loudness_enhancer" path="libloudnessenhanceraidl.so"/>
        <library name="nssw" path="libnssw.so"/>
        <library name="env_reverbsw" path="libenvreverbsw.so"/>
        <library name="preset_reverbsw" path="libpresetreverbsw.so"/>
        <library name="virtualizersw" path="libvirtualizersw.so"/>
        <library name="visualizer" path="libvisualizeraidl.so"/>
        <library name="volumesw" path="libvolumesw.so"/>
    </libraries>

    <!-- list of effects to load.
         Each "effect" element must contain a "name", "library" and a "uuid" attribute.
         The value of the "library" attribute must correspond to the name of one library element in
         the "libraries" element.
         The "name" attribute used to specific effect type, and should be mapping to a key of
         aidl::android::hardware::audio::effect::kUuidNameTypeMap.
         The "uuid" attribute is the implementation specific UUID as specified by the effect vendor.

         Effect proxy can be supported with "effectProxy" element, each sub-element should contain
         "library" and "uuid" attribute, all other attributes were ignored. Framework side use
         result of IFactory.queryEffects() to decide which effect implementation should be part of
         proxy and which not.

         Only "name", "library", and "uuid" attributes in "effects" element are meaningful and
         parsed out by EffectConfig class, all other attributes are ignored.
         Only "name" and "uuid" attributes in "effectProxy" element are meaningful and parsed out
         by EffectConfig class, all other attributes are ignored.
    -->

    <effects>
        <effect name="acoustic_echo_canceler" library="aecsw" uuid="bb392ec0-8d4d-11e0-a896-0002a5d5c51b"/>
        <effect name="automatic_gain_control" library="agcsw" uuid="89f38e65-d4d2-4d64-ad0e-2b3e799ea886"/>
        <effectProxy name="bassboost" uuid="14804144-a5ee-4d24-aa88-0002a5d5c51b">
            <libsw library="bassboostsw" uuid="fa8181f2-588b-11ed-9b6a-0242ac120002"/>
            <libsw library="bundle" uuid="8631f300-72e2-11df-b57e-0002a5d5c51b"/>
        </effectProxy>
        <effect name="downmix" library="downmix" uuid="93f04452-e4fe-41cc-91f9-e475b6d1d69f"/>
        <effect name="dynamics_processing" library="dynamics_processingsw" uuid="fa818d78-588b-11ed-9b6a-0242ac120002"/>
        <effect name="haptic_generator" library="haptic_generator" uuid="97c4acd1-8b82-4f2f-832e-c2fe5d7a9931"/>
        <effect name="loudness_enhancer" library="loudness_enhancer" uuid="fa415329-2034-4bea-b5dc-5b381c8d1e2c"/>
        <effect name="env_reverb" library="env_reverbsw" uuid="fa819886-588b-11ed-9b6a-0242ac120002"/>
        <effect name="noise_suppression" library="nssw" uuid="c06c8400-8e06-11e0-9cb6-0002a5d5c51b"/>
        <effect name="preset_reverb" library="preset_reverbsw" uuid="fa8199c6-588b-11ed-9b6a-0242ac120002"/>
<<<<<<< HEAD
        <effect name="virtualizer" library="virtualizersw" uuid="fa819d86-588b-11ed-9b6a-0242ac120002"/>
        <effect name="visualizer" library="visualizersw" uuid="fa81a0f6-588b-11ed-9b6a-0242ac120002"/>
        <effect name="volume" library="volumesw" uuid="fa81a718-588b-11ed-9b6a-0242ac120002"/>
=======
        <effectProxy name="virtualizer" uuid="d3467faa-acc7-4d34-acaf-0002a5d5c51b">
            <libsw library="virtualizersw" uuid="fa819d86-588b-11ed-9b6a-0242ac120002"/>
            <libsw library="bundle" uuid="1d4033c0-8557-11df-9f2d-0002a5d5c51b"/>
        </effectProxy>
        <effect name="visualizer" library="visualizer" uuid="d069d9e0-8329-11df-9168-0002a5d5c51b"/>
        <effect name="volume" library="bundle" uuid="119341a0-8469-11df-81f9-0002a5d5c51b"/>
>>>>>>> e0561c59
        <effectProxy name="equalizer" uuid="c8e70ecd-48ca-456e-8a4f-0002a5d5c51b">
            <libsw library="equalizersw" uuid="0bed4300-847d-11df-bb17-0002a5d5c51b"/>
            <libsw library="bundle" uuid="ce772f20-847d-11df-bb17-0002a5d5c51b"/>
        </effectProxy>
    </effects>

    <!-- Audio pre processor configurations.
         The pre processor configuration is described in a "preprocess" element and consists in a
         list of elements each describing pre processor settings for a given use case or "stream".
         Each stream element has a "type" attribute corresponding to the input source used.
         Valid types are these defined in system/hardware/interfaces/media/aidl/android/media/audio/
         common/AudioSource.aidl.
         Each "stream" element contains a list of "apply" elements indicating one effect to apply.
         The effect to apply is designated by its name in the "effects" elements.
         If there are more than one effect apply to one stream, the audio framework will apply them
         in the same equence as they listed in "stream" element.

        <preprocess>
            <stream type="voice_communication">
                <apply effect="aec"/>
                <apply effect="ns"/>
            </stream>
        </preprocess>
    -->

    <!-- Audio post processor configurations.
         The post processor configuration is described in a "postprocess" element and consists in a
         list of elements each describing post processor settings for a given use case or "stream".
         Each stream element has a "type" attribute corresponding to the stream type used.
         Valid types are these defined in system/hardware/interfaces/media/aidl/android/media/audio/
         common/AudioStreamType.aidl.
         Each "stream" element contains a list of "apply" elements indicating one effect to apply.
         The effect to apply is designated by its name in the "effects" elements.
         If there are more than one effect apply to one stream, the audio framework will apply them
         in the same equence as they listed in "stream" element.

        <postprocess>
            <stream type="music">
                <apply effect="music_post_proc"/>
            </stream>
            <stream type="voice_call">
                <apply effect="voice_post_proc"/>
            </stream>
            <stream type="notification">
                <apply effect="notification_post_proc"/>
            </stream>
        </postprocess>
    -->

</audio_effects_conf><|MERGE_RESOLUTION|>--- conflicted
+++ resolved
@@ -78,18 +78,12 @@
         <effect name="env_reverb" library="env_reverbsw" uuid="fa819886-588b-11ed-9b6a-0242ac120002"/>
         <effect name="noise_suppression" library="nssw" uuid="c06c8400-8e06-11e0-9cb6-0002a5d5c51b"/>
         <effect name="preset_reverb" library="preset_reverbsw" uuid="fa8199c6-588b-11ed-9b6a-0242ac120002"/>
-<<<<<<< HEAD
-        <effect name="virtualizer" library="virtualizersw" uuid="fa819d86-588b-11ed-9b6a-0242ac120002"/>
-        <effect name="visualizer" library="visualizersw" uuid="fa81a0f6-588b-11ed-9b6a-0242ac120002"/>
-        <effect name="volume" library="volumesw" uuid="fa81a718-588b-11ed-9b6a-0242ac120002"/>
-=======
         <effectProxy name="virtualizer" uuid="d3467faa-acc7-4d34-acaf-0002a5d5c51b">
             <libsw library="virtualizersw" uuid="fa819d86-588b-11ed-9b6a-0242ac120002"/>
             <libsw library="bundle" uuid="1d4033c0-8557-11df-9f2d-0002a5d5c51b"/>
         </effectProxy>
         <effect name="visualizer" library="visualizer" uuid="d069d9e0-8329-11df-9168-0002a5d5c51b"/>
         <effect name="volume" library="bundle" uuid="119341a0-8469-11df-81f9-0002a5d5c51b"/>
->>>>>>> e0561c59
         <effectProxy name="equalizer" uuid="c8e70ecd-48ca-456e-8a4f-0002a5d5c51b">
             <libsw library="equalizersw" uuid="0bed4300-847d-11df-bb17-0002a5d5c51b"/>
             <libsw library="bundle" uuid="ce772f20-847d-11df-bb17-0002a5d5c51b"/>
