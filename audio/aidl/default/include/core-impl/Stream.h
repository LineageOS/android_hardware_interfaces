/*
 * Copyright (C) 2022 The Android Open Source Project
 *
 * Licensed under the Apache License, Version 2.0 (the "License");
 * you may not use this file except in compliance with the License.
 * You may obtain a copy of the License at
 *
 *      http://www.apache.org/licenses/LICENSE-2.0
 *
 * Unless required by applicable law or agreed to in writing, software
 * distributed under the License is distributed on an "AS IS" BASIS,
 * WITHOUT WARRANTIES OR CONDITIONS OF ANY KIND, either express or implied.
 * See the License for the specific language governing permissions and
 * limitations under the License.
 */

#pragma once

#include <atomic>
#include <chrono>
#include <cstdlib>
#include <map>
#include <memory>
#include <optional>
#include <variant>

#include <StreamWorker.h>
#include <Utils.h>
#include <aidl/android/hardware/audio/common/SinkMetadata.h>
#include <aidl/android/hardware/audio/common/SourceMetadata.h>
#include <aidl/android/hardware/audio/core/BnStreamCommon.h>
#include <aidl/android/hardware/audio/core/BnStreamIn.h>
#include <aidl/android/hardware/audio/core/BnStreamOut.h>
#include <aidl/android/hardware/audio/core/IStreamCallback.h>
#include <aidl/android/hardware/audio/core/IStreamOutEventCallback.h>
#include <aidl/android/hardware/audio/core/StreamDescriptor.h>
#include <aidl/android/media/audio/common/AudioDevice.h>
#include <aidl/android/media/audio/common/AudioIoFlags.h>
#include <aidl/android/media/audio/common/AudioOffloadInfo.h>
#include <aidl/android/media/audio/common/MicrophoneInfo.h>
#include <error/expected_utils.h>
#include <fmq/AidlMessageQueue.h>
#include <system/thread_defs.h>
#include <utils/Errors.h>

#include "core-impl/ChildInterface.h"
#include "core-impl/SoundDose.h"
#include "core-impl/utils.h"

namespace aidl::android::hardware::audio::core {

// This class is similar to StreamDescriptor, but unlike
// the descriptor, it actually owns the objects implementing
// data exchange: FMQs etc, whereas StreamDescriptor only
// contains their descriptors.
class StreamContext {
  public:
    typedef ::android::AidlMessageQueue<
            StreamDescriptor::Command,
            ::aidl::android::hardware::common::fmq::SynchronizedReadWrite>
            CommandMQ;
    typedef ::android::AidlMessageQueue<
            StreamDescriptor::Reply, ::aidl::android::hardware::common::fmq::SynchronizedReadWrite>
            ReplyMQ;
    typedef ::android::AidlMessageQueue<
            int8_t, ::aidl::android::hardware::common::fmq::SynchronizedReadWrite>
            DataMQ;

    // Ensure that this value is not used by any of StreamDescriptor.State enums
    static constexpr StreamDescriptor::State STATE_CLOSED =
            static_cast<StreamDescriptor::State>(-1);

    struct DebugParameters {
        // An extra delay for transient states, in ms.
        int transientStateDelayMs = 0;
        // Force the "burst" command to move the SM to the TRANSFERRING state.
        bool forceTransientBurst = false;
        // Force the "drain" command to be synchronous, going directly to the IDLE state.
        bool forceSynchronousDrain = false;
    };

    StreamContext() = default;
    StreamContext(std::unique_ptr<CommandMQ> commandMQ, std::unique_ptr<ReplyMQ> replyMQ,
                  const ::aidl::android::media::audio::common::AudioFormatDescription& format,
                  const ::aidl::android::media::audio::common::AudioChannelLayout& channelLayout,
                  int sampleRate, const ::aidl::android::media::audio::common::AudioIoFlags& flags,
                  int32_t nominalLatencyMs, int32_t mixPortHandle, std::unique_ptr<DataMQ> dataMQ,
                  std::shared_ptr<IStreamCallback> asyncCallback,
                  std::shared_ptr<IStreamOutEventCallback> outEventCallback,
                  std::weak_ptr<sounddose::StreamDataProcessorInterface> streamDataProcessor,
                  DebugParameters debugParameters)
        : mCommandMQ(std::move(commandMQ)),
          mInternalCommandCookie(std::rand()),
          mReplyMQ(std::move(replyMQ)),
          mFormat(format),
          mChannelLayout(channelLayout),
          mSampleRate(sampleRate),
          mFlags(flags),
          mNominalLatencyMs(nominalLatencyMs),
          mMixPortHandle(mixPortHandle),
          mDataMQ(std::move(dataMQ)),
          mAsyncCallback(asyncCallback),
          mOutEventCallback(outEventCallback),
          mStreamDataProcessor(streamDataProcessor),
          mDebugParameters(debugParameters) {}
<<<<<<< HEAD
    StreamContext(StreamContext&& other)
        : mCommandMQ(std::move(other.mCommandMQ)),
          mInternalCommandCookie(other.mInternalCommandCookie),
          mReplyMQ(std::move(other.mReplyMQ)),
          mPortId(other.mPortId),
          mFormat(other.mFormat),
          mChannelLayout(other.mChannelLayout),
          mSampleRate(other.mSampleRate),
          mFlags(std::move(other.mFlags)),
          mMixPortHandle(other.mMixPortHandle),
          mDataMQ(std::move(other.mDataMQ)),
          mAsyncCallback(std::move(other.mAsyncCallback)),
          mOutEventCallback(std::move(other.mOutEventCallback)),
          mStreamDataProcessor(std::move(other.mStreamDataProcessor)),
          mDebugParameters(std::move(other.mDebugParameters)),
          mFrameCount(other.mFrameCount) {}
    StreamContext& operator=(StreamContext&& other) {
        mCommandMQ = std::move(other.mCommandMQ);
        mInternalCommandCookie = other.mInternalCommandCookie;
        mReplyMQ = std::move(other.mReplyMQ);
        mPortId = std::move(other.mPortId);
        mFormat = std::move(other.mFormat);
        mChannelLayout = std::move(other.mChannelLayout);
        mSampleRate = other.mSampleRate;
        mFlags = std::move(other.mFlags);
        mMixPortHandle = other.mMixPortHandle;
        mDataMQ = std::move(other.mDataMQ);
        mAsyncCallback = std::move(other.mAsyncCallback);
        mOutEventCallback = std::move(other.mOutEventCallback);
        mStreamDataProcessor = std::move(other.mStreamDataProcessor);
        mDebugParameters = std::move(other.mDebugParameters);
        mFrameCount = other.mFrameCount;
        return *this;
    }
=======
>>>>>>> 3143e693

    void fillDescriptor(StreamDescriptor* desc);
    std::shared_ptr<IStreamCallback> getAsyncCallback() const { return mAsyncCallback; }
    size_t getBufferSizeInFrames() const;
    ::aidl::android::media::audio::common::AudioChannelLayout getChannelLayout() const {
        return mChannelLayout;
    }
    CommandMQ* getCommandMQ() const { return mCommandMQ.get(); }
    DataMQ* getDataMQ() const { return mDataMQ.get(); }
    ::aidl::android::media::audio::common::AudioFormatDescription getFormat() const {
        return mFormat;
    }
    ::aidl::android::media::audio::common::AudioIoFlags getFlags() const { return mFlags; }
    bool getForceTransientBurst() const { return mDebugParameters.forceTransientBurst; }
    bool getForceSynchronousDrain() const { return mDebugParameters.forceSynchronousDrain; }
    size_t getFrameSize() const;
    int getInternalCommandCookie() const { return mInternalCommandCookie; }
    int32_t getMixPortHandle() const { return mMixPortHandle; }
    int32_t getNominalLatencyMs() const { return mNominalLatencyMs; }
    std::shared_ptr<IStreamOutEventCallback> getOutEventCallback() const {
        return mOutEventCallback;
    }
    std::weak_ptr<sounddose::StreamDataProcessorInterface> getStreamDataProcessor() const {
        return mStreamDataProcessor;
    }
    void startStreamDataProcessor();
<<<<<<< HEAD
    int getPortId() const { return mPortId; }
=======
>>>>>>> 3143e693
    ReplyMQ* getReplyMQ() const { return mReplyMQ.get(); }
    int getTransientStateDelayMs() const { return mDebugParameters.transientStateDelayMs; }
    int getSampleRate() const { return mSampleRate; }
    bool isValid() const;
    // 'reset' is called on a Binder thread when closing the stream. Does not use
    // locking because it only cleans MQ pointers which were also set on the Binder thread.
    void reset();
    // 'advanceFrameCount' and 'getFrameCount' are only called on the worker thread.
    long advanceFrameCount(size_t increase) { return mFrameCount += increase; }
    long getFrameCount() const { return mFrameCount; }

  private:
    // Fields are non const to allow move assignment.
    std::unique_ptr<CommandMQ> mCommandMQ;
    int mInternalCommandCookie;  // The value used to confirm that the command was posted internally
    std::unique_ptr<ReplyMQ> mReplyMQ;
    ::aidl::android::media::audio::common::AudioFormatDescription mFormat;
    ::aidl::android::media::audio::common::AudioChannelLayout mChannelLayout;
    int mSampleRate;
    ::aidl::android::media::audio::common::AudioIoFlags mFlags;
    int32_t mNominalLatencyMs;
    int32_t mMixPortHandle;
    std::unique_ptr<DataMQ> mDataMQ;
    std::shared_ptr<IStreamCallback> mAsyncCallback;
    std::shared_ptr<IStreamOutEventCallback> mOutEventCallback;  // Only used by output streams
    std::weak_ptr<sounddose::StreamDataProcessorInterface> mStreamDataProcessor;
    DebugParameters mDebugParameters;
    long mFrameCount = 0;
};

// This interface provides operations of the stream which are executed on the worker thread.
struct DriverInterface {
    virtual ~DriverInterface() = default;
    // All the methods below are called on the worker thread.
    virtual ::android::status_t init() = 0;  // This function is only called once.
    virtual ::android::status_t drain(StreamDescriptor::DrainMode mode) = 0;
    virtual ::android::status_t flush() = 0;
    virtual ::android::status_t pause() = 0;
    virtual ::android::status_t standby() = 0;
    virtual ::android::status_t start() = 0;
    virtual ::android::status_t transfer(void* buffer, size_t frameCount, size_t* actualFrameCount,
                                         int32_t* latencyMs) = 0;
    // No need to implement 'refinePosition' unless the driver can provide more precise
    // data than just total frame count. For example, the driver may correctly account
    // for any intermediate buffers.
    virtual ::android::status_t refinePosition(StreamDescriptor::Position* /*position*/) {
        return ::android::OK;
    }
    virtual void shutdown() = 0;  // This function is only called once.
};

class StreamWorkerCommonLogic : public ::android::hardware::audio::common::StreamLogic {
  public:
    bool isClosed() const { return mState == StreamContext::STATE_CLOSED; }
    StreamDescriptor::State setClosed() {
        auto prevState = mState.exchange(StreamContext::STATE_CLOSED);
        if (prevState != StreamContext::STATE_CLOSED) {
            mStatePriorToClosing = prevState;
        }
        return mStatePriorToClosing;
    }
    void setIsConnected(bool connected) { mIsConnected = connected; }

  protected:
    using DataBufferElement = int8_t;

    StreamWorkerCommonLogic(StreamContext* context, DriverInterface* driver)
        : mContext(context),
          mDriver(driver),
          mTransientStateDelayMs(context->getTransientStateDelayMs()) {}
    pid_t getTid() const;
    std::string init() override;
    void populateReply(StreamDescriptor::Reply* reply, bool isConnected) const;
    void populateReplyWrongState(StreamDescriptor::Reply* reply,
                                 const StreamDescriptor::Command& command) const;
    void switchToTransientState(StreamDescriptor::State state) {
        mState = state;
        mTransientStateStart = std::chrono::steady_clock::now();
    }

    // The context is only used for reading, except for updating the frame count,
    // which happens on the worker thread only.
    StreamContext* const mContext;
    DriverInterface* const mDriver;
    // This is the state the stream was in before being closed. It is retrieved by the main
    // thread after joining the worker thread.
    StreamDescriptor::State mStatePriorToClosing = StreamDescriptor::State::STANDBY;
    // Atomic fields are used both by the main and worker threads.
    std::atomic<bool> mIsConnected = false;
    static_assert(std::atomic<StreamDescriptor::State>::is_always_lock_free);
    std::atomic<StreamDescriptor::State> mState = StreamDescriptor::State::STANDBY;
    // All fields below are used on the worker thread only.
    const std::chrono::duration<int, std::milli> mTransientStateDelayMs;
    std::chrono::time_point<std::chrono::steady_clock> mTransientStateStart;
    // We use an array and the "size" field instead of a vector to be able to detect
    // memory allocation issues.
    std::unique_ptr<DataBufferElement[]> mDataBuffer;
    size_t mDataBufferSize;
};

// This interface is used to decouple stream implementations from a concrete StreamWorker
// implementation.
struct StreamWorkerInterface {
    using CreateInstance =
            std::function<StreamWorkerInterface*(StreamContext* context, DriverInterface* driver)>;
    virtual ~StreamWorkerInterface() = default;
    virtual bool isClosed() const = 0;
    virtual void setIsConnected(bool isConnected) = 0;
    virtual StreamDescriptor::State setClosed() = 0;
    virtual bool start() = 0;
    virtual pid_t getTid() = 0;
    virtual void stop() = 0;
};

template <class WorkerLogic>
class StreamWorkerImpl : public StreamWorkerInterface,
                         public ::android::hardware::audio::common::StreamWorker<WorkerLogic> {
    using WorkerImpl = ::android::hardware::audio::common::StreamWorker<WorkerLogic>;

  public:
    StreamWorkerImpl(StreamContext* context, DriverInterface* driver)
        : WorkerImpl(context, driver) {}
    bool isClosed() const override { return WorkerImpl::isClosed(); }
    void setIsConnected(bool isConnected) override { WorkerImpl::setIsConnected(isConnected); }
    StreamDescriptor::State setClosed() override { return WorkerImpl::setClosed(); }
    bool start() override {
        // This is an "audio service thread," must have elevated priority.
        return WorkerImpl::start(WorkerImpl::kThreadName, ANDROID_PRIORITY_URGENT_AUDIO);
    }
    pid_t getTid() override { return WorkerImpl::getTid(); }
    void stop() override { return WorkerImpl::stop(); }
};

class StreamInWorkerLogic : public StreamWorkerCommonLogic {
  public:
    static const std::string kThreadName;
    StreamInWorkerLogic(StreamContext* context, DriverInterface* driver)
        : StreamWorkerCommonLogic(context, driver) {}

  protected:
    Status cycle() override;

  private:
    bool read(size_t clientSize, StreamDescriptor::Reply* reply);
};
using StreamInWorker = StreamWorkerImpl<StreamInWorkerLogic>;

class StreamOutWorkerLogic : public StreamWorkerCommonLogic {
  public:
    static const std::string kThreadName;
    StreamOutWorkerLogic(StreamContext* context, DriverInterface* driver)
        : StreamWorkerCommonLogic(context, driver),
          mEventCallback(context->getOutEventCallback()) {}

  protected:
    Status cycle() override;

  private:
    bool write(size_t clientSize, StreamDescriptor::Reply* reply);

    std::shared_ptr<IStreamOutEventCallback> mEventCallback;
};
using StreamOutWorker = StreamWorkerImpl<StreamOutWorkerLogic>;

// This interface provides operations of the stream which are executed on a Binder pool thread.
// These methods originate both from the AIDL interface and its implementation.
struct StreamCommonInterface {
    using ConnectedDevices = std::vector<::aidl::android::media::audio::common::AudioDevice>;
    using Metadata =
            std::variant<::aidl::android::hardware::audio::common::SinkMetadata /*IStreamIn*/,
                         ::aidl::android::hardware::audio::common::SourceMetadata /*IStreamOut*/>;

    static constexpr bool isInput(const Metadata& metadata) { return metadata.index() == 0; }

    virtual ~StreamCommonInterface() = default;
    // Methods below originate from the 'IStreamCommon' interface.
    // This is semantically equivalent to inheriting from 'IStreamCommon' with a benefit
    // that concrete stream implementations can inherit both from this interface and IStreamIn/Out.
    virtual ndk::ScopedAStatus close() = 0;
    virtual ndk::ScopedAStatus prepareToClose() = 0;
    virtual ndk::ScopedAStatus updateHwAvSyncId(int32_t in_hwAvSyncId) = 0;
    virtual ndk::ScopedAStatus getVendorParameters(const std::vector<std::string>& in_ids,
                                                   std::vector<VendorParameter>* _aidl_return) = 0;
    virtual ndk::ScopedAStatus setVendorParameters(
            const std::vector<VendorParameter>& in_parameters, bool in_async) = 0;
    virtual ndk::ScopedAStatus addEffect(
            const std::shared_ptr<::aidl::android::hardware::audio::effect::IEffect>&
                    in_effect) = 0;
    virtual ndk::ScopedAStatus removeEffect(
            const std::shared_ptr<::aidl::android::hardware::audio::effect::IEffect>&
                    in_effect) = 0;
    // Methods below are common for both 'IStreamIn' and 'IStreamOut'. Note that
    // 'updateMetadata' in them uses an individual structure which is wrapped here.
    // The 'Common' suffix is added to distinguish them from the methods from 'IStreamIn/Out'.
    virtual ndk::ScopedAStatus getStreamCommonCommon(
            std::shared_ptr<IStreamCommon>* _aidl_return) = 0;
    virtual ndk::ScopedAStatus updateMetadataCommon(const Metadata& metadata) = 0;
    // Methods below are called by implementation of 'IModule', 'IStreamIn' and 'IStreamOut'.
    virtual ndk::ScopedAStatus initInstance(
            const std::shared_ptr<StreamCommonInterface>& delegate) = 0;
    virtual const StreamContext& getContext() const = 0;
    virtual bool isClosed() const = 0;
    virtual const ConnectedDevices& getConnectedDevices() const = 0;
    virtual ndk::ScopedAStatus setConnectedDevices(
            const std::vector<::aidl::android::media::audio::common::AudioDevice>& devices) = 0;
    virtual ndk::ScopedAStatus bluetoothParametersUpdated() = 0;
};

// This is equivalent to automatically generated 'IStreamCommonDelegator' but uses
// a weak pointer to avoid creating a reference loop. The loop will occur because
// 'IStreamIn/Out.getStreamCommon' must return the same instance every time, thus
// the stream implementation must hold a strong pointer to an instance of 'IStreamCommon'.
// Also, we use 'StreamCommonInterface' here instead of 'IStreamCommon'.
class StreamCommonDelegator : public BnStreamCommon {
  public:
    explicit StreamCommonDelegator(const std::shared_ptr<StreamCommonInterface>& delegate)
        : mDelegate(delegate) {}

  private:
    ndk::ScopedAStatus close() override {
        auto delegate = mDelegate.lock();
        return delegate != nullptr ? delegate->close()
                                   : ndk::ScopedAStatus::fromExceptionCode(EX_ILLEGAL_STATE);
    }
    ndk::ScopedAStatus prepareToClose() override {
        auto delegate = mDelegate.lock();
        return delegate != nullptr ? delegate->prepareToClose()
                                   : ndk::ScopedAStatus::fromExceptionCode(EX_ILLEGAL_STATE);
    }
    ndk::ScopedAStatus updateHwAvSyncId(int32_t in_hwAvSyncId) override {
        auto delegate = mDelegate.lock();
        return delegate != nullptr ? delegate->updateHwAvSyncId(in_hwAvSyncId)
                                   : ndk::ScopedAStatus::fromExceptionCode(EX_ILLEGAL_STATE);
    }
    ndk::ScopedAStatus getVendorParameters(const std::vector<std::string>& in_ids,
                                           std::vector<VendorParameter>* _aidl_return) override {
        auto delegate = mDelegate.lock();
        return delegate != nullptr ? delegate->getVendorParameters(in_ids, _aidl_return)
                                   : ndk::ScopedAStatus::fromExceptionCode(EX_ILLEGAL_STATE);
    }
    ndk::ScopedAStatus setVendorParameters(const std::vector<VendorParameter>& in_parameters,
                                           bool in_async) override {
        auto delegate = mDelegate.lock();
        return delegate != nullptr ? delegate->setVendorParameters(in_parameters, in_async)
                                   : ndk::ScopedAStatus::fromExceptionCode(EX_ILLEGAL_STATE);
    }
    ndk::ScopedAStatus addEffect(
            const std::shared_ptr<::aidl::android::hardware::audio::effect::IEffect>& in_effect)
            override {
        auto delegate = mDelegate.lock();
        return delegate != nullptr ? delegate->addEffect(in_effect)
                                   : ndk::ScopedAStatus::fromExceptionCode(EX_ILLEGAL_STATE);
    }
    ndk::ScopedAStatus removeEffect(
            const std::shared_ptr<::aidl::android::hardware::audio::effect::IEffect>& in_effect)
            override {
        auto delegate = mDelegate.lock();
        return delegate != nullptr ? delegate->removeEffect(in_effect)
                                   : ndk::ScopedAStatus::fromExceptionCode(EX_ILLEGAL_STATE);
    }
    // It is possible that on the client side the proxy for IStreamCommon will outlive
    // the IStream* instance, and the server side IStream* instance will get destroyed
    // while this IStreamCommon instance is still alive.
    std::weak_ptr<StreamCommonInterface> mDelegate;
};

// The implementation of DriverInterface must be provided by each concrete stream implementation.
// Note that StreamCommonImpl does not own the context. This is to support swapping on the fly
// implementations of the stream while keeping the same IStreamIn/Out instance. It's that instance
// who must be owner of the context.
class StreamCommonImpl : virtual public StreamCommonInterface, virtual public DriverInterface {
  public:
    StreamCommonImpl(StreamContext* context, const Metadata& metadata,
                     const StreamWorkerInterface::CreateInstance& createWorker)
        : mContext(*context), mMetadata(metadata), mWorker(createWorker(context, this)) {}
    StreamCommonImpl(StreamContext* context, const Metadata& metadata)
        : StreamCommonImpl(
                  context, metadata,
                  isInput(metadata) ? getDefaultInWorkerCreator() : getDefaultOutWorkerCreator()) {}
    ~StreamCommonImpl();

    ndk::ScopedAStatus close() override;
    ndk::ScopedAStatus prepareToClose() override;
    ndk::ScopedAStatus updateHwAvSyncId(int32_t in_hwAvSyncId) override;
    ndk::ScopedAStatus getVendorParameters(const std::vector<std::string>& in_ids,
                                           std::vector<VendorParameter>* _aidl_return) override;
    ndk::ScopedAStatus setVendorParameters(const std::vector<VendorParameter>& in_parameters,
                                           bool in_async) override;
    ndk::ScopedAStatus addEffect(
            const std::shared_ptr<::aidl::android::hardware::audio::effect::IEffect>& in_effect)
            override;
    ndk::ScopedAStatus removeEffect(
            const std::shared_ptr<::aidl::android::hardware::audio::effect::IEffect>& in_effect)
            override;

    ndk::ScopedAStatus getStreamCommonCommon(std::shared_ptr<IStreamCommon>* _aidl_return) override;
    ndk::ScopedAStatus updateMetadataCommon(const Metadata& metadata) override;

    ndk::ScopedAStatus initInstance(
            const std::shared_ptr<StreamCommonInterface>& delegate) override;
    const StreamContext& getContext() const override { return mContext; }
    bool isClosed() const override { return mWorker->isClosed(); }
    const ConnectedDevices& getConnectedDevices() const override { return mConnectedDevices; }
    ndk::ScopedAStatus setConnectedDevices(
            const std::vector<::aidl::android::media::audio::common::AudioDevice>& devices)
            override;
    ndk::ScopedAStatus bluetoothParametersUpdated() override;

  protected:
    static StreamWorkerInterface::CreateInstance getDefaultInWorkerCreator() {
        return [](StreamContext* ctx, DriverInterface* driver) -> StreamWorkerInterface* {
            return new StreamInWorker(ctx, driver);
        };
    }
    static StreamWorkerInterface::CreateInstance getDefaultOutWorkerCreator() {
        return [](StreamContext* ctx, DriverInterface* driver) -> StreamWorkerInterface* {
            return new StreamOutWorker(ctx, driver);
        };
    }

    virtual void onClose(StreamDescriptor::State statePriorToClosing) = 0;
    void stopWorker();

    const StreamContext& mContext;
    Metadata mMetadata;
    std::unique_ptr<StreamWorkerInterface> mWorker;
    ChildInterface<StreamCommonDelegator> mCommon;
    ConnectedDevices mConnectedDevices;
};

// Note: 'StreamIn/Out' can not be used on their own. Instead, they must be used for defining
// concrete input/output stream implementations.
class StreamIn : virtual public StreamCommonInterface, public BnStreamIn {
  protected:
    void defaultOnClose();

    ndk::ScopedAStatus getStreamCommon(std::shared_ptr<IStreamCommon>* _aidl_return) override {
        return getStreamCommonCommon(_aidl_return);
    }
    ndk::ScopedAStatus updateMetadata(const ::aidl::android::hardware::audio::common::SinkMetadata&
                                              in_sinkMetadata) override {
        return updateMetadataCommon(in_sinkMetadata);
    }
    ndk::ScopedAStatus getActiveMicrophones(
            std::vector<::aidl::android::media::audio::common::MicrophoneDynamicInfo>* _aidl_return)
            override;
    ndk::ScopedAStatus getMicrophoneDirection(MicrophoneDirection* _aidl_return) override;
    ndk::ScopedAStatus setMicrophoneDirection(MicrophoneDirection in_direction) override;
    ndk::ScopedAStatus getMicrophoneFieldDimension(float* _aidl_return) override;
    ndk::ScopedAStatus setMicrophoneFieldDimension(float in_zoom) override;
    ndk::ScopedAStatus getHwGain(std::vector<float>* _aidl_return) override;
    ndk::ScopedAStatus setHwGain(const std::vector<float>& in_channelGains) override;

    friend class ndk::SharedRefBase;

    StreamIn(StreamContext&& context,
             const std::vector<::aidl::android::media::audio::common::MicrophoneInfo>& microphones);

    StreamContext mContextInstance;
    const std::map<::aidl::android::media::audio::common::AudioDevice, std::string> mMicrophones;
};

class StreamInHwGainHelper {
  protected:
    explicit StreamInHwGainHelper(const StreamContext* context);

    ndk::ScopedAStatus getHwGainImpl(std::vector<float>* _aidl_return);
    ndk::ScopedAStatus setHwGainImpl(const std::vector<float>& in_channelGains);

    const size_t mChannelCount;
    std::vector<float> mHwGains;
};

class StreamOut : virtual public StreamCommonInterface, public BnStreamOut {
  protected:
    void defaultOnClose();

    ndk::ScopedAStatus getStreamCommon(std::shared_ptr<IStreamCommon>* _aidl_return) override {
        return getStreamCommonCommon(_aidl_return);
    }
    ndk::ScopedAStatus updateMetadata(
            const ::aidl::android::hardware::audio::common::SourceMetadata& in_sourceMetadata)
            override {
        return updateMetadataCommon(in_sourceMetadata);
    }
    ndk::ScopedAStatus updateOffloadMetadata(
            const ::aidl::android::hardware::audio::common::AudioOffloadMetadata&
                    in_offloadMetadata) override;
    ndk::ScopedAStatus getHwVolume(std::vector<float>* _aidl_return) override;
    ndk::ScopedAStatus setHwVolume(const std::vector<float>& in_channelVolumes) override;
    ndk::ScopedAStatus getAudioDescriptionMixLevel(float* _aidl_return) override;
    ndk::ScopedAStatus setAudioDescriptionMixLevel(float in_leveldB) override;
    ndk::ScopedAStatus getDualMonoMode(
            ::aidl::android::media::audio::common::AudioDualMonoMode* _aidl_return) override;
    ndk::ScopedAStatus setDualMonoMode(
            ::aidl::android::media::audio::common::AudioDualMonoMode in_mode) override;
    ndk::ScopedAStatus getRecommendedLatencyModes(
            std::vector<::aidl::android::media::audio::common::AudioLatencyMode>* _aidl_return)
            override;
    ndk::ScopedAStatus setLatencyMode(
            ::aidl::android::media::audio::common::AudioLatencyMode in_mode) override;
    ndk::ScopedAStatus getPlaybackRateParameters(
            ::aidl::android::media::audio::common::AudioPlaybackRate* _aidl_return) override;
    ndk::ScopedAStatus setPlaybackRateParameters(
            const ::aidl::android::media::audio::common::AudioPlaybackRate& in_playbackRate)
            override;
    ndk::ScopedAStatus selectPresentation(int32_t in_presentationId, int32_t in_programId) override;

    friend class ndk::SharedRefBase;

    StreamOut(StreamContext&& context,
              const std::optional<::aidl::android::media::audio::common::AudioOffloadInfo>&
                      offloadInfo);

    StreamContext mContextInstance;
    const std::optional<::aidl::android::media::audio::common::AudioOffloadInfo> mOffloadInfo;
    std::optional<::aidl::android::hardware::audio::common::AudioOffloadMetadata> mOffloadMetadata;
};

class StreamOutHwVolumeHelper {
  protected:
    explicit StreamOutHwVolumeHelper(const StreamContext* context);

    ndk::ScopedAStatus getHwVolumeImpl(std::vector<float>* _aidl_return);
    ndk::ScopedAStatus setHwVolumeImpl(const std::vector<float>& in_channelVolumes);

    const size_t mChannelCount;
    std::vector<float> mHwVolumes;
};

// The recommended way to create a stream instance.
// 'StreamImpl' is the concrete stream implementation, 'StreamInOrOut' is either 'StreamIn' or
// 'StreamOut', the rest are the arguments forwarded to the constructor of 'StreamImpl'.
template <class StreamImpl, class StreamInOrOut, class... Args>
ndk::ScopedAStatus createStreamInstance(std::shared_ptr<StreamInOrOut>* result, Args&&... args) {
    std::shared_ptr<StreamInOrOut> stream =
            ::ndk::SharedRefBase::make<StreamImpl>(std::forward<Args>(args)...);
    RETURN_STATUS_IF_ERROR(stream->initInstance(stream));
    *result = std::move(stream);
    return ndk::ScopedAStatus::ok();
}

class StreamWrapper {
  public:
    explicit StreamWrapper(const std::shared_ptr<StreamIn>& streamIn)
        : mStream(streamIn), mStreamBinder(streamIn->asBinder()) {}
    explicit StreamWrapper(const std::shared_ptr<StreamOut>& streamOut)
        : mStream(streamOut), mStreamBinder(streamOut->asBinder()) {}
    ndk::SpAIBinder getBinder() const { return mStreamBinder; }
    bool isStreamOpen() const {
        auto s = mStream.lock();
        return s && !s->isClosed();
    }
    ndk::ScopedAStatus setConnectedDevices(
            const std::vector<::aidl::android::media::audio::common::AudioDevice>& devices) {
        auto s = mStream.lock();
        if (s) return s->setConnectedDevices(devices);
        return ndk::ScopedAStatus::ok();
    }
    ndk::ScopedAStatus bluetoothParametersUpdated() {
        auto s = mStream.lock();
        if (s) return s->bluetoothParametersUpdated();
        return ndk::ScopedAStatus::ok();
    }

  private:
    std::weak_ptr<StreamCommonInterface> mStream;
    ndk::SpAIBinder mStreamBinder;
};

class Streams {
  public:
    Streams() = default;
    Streams(const Streams&) = delete;
    Streams& operator=(const Streams&) = delete;
    size_t count(int32_t id) {
        // Streams do not remove themselves from the collection on close.
        erase_if(mStreams, [](const auto& pair) { return !pair.second.isStreamOpen(); });
        return mStreams.count(id);
    }
    void insert(int32_t portId, int32_t portConfigId, StreamWrapper sw) {
        mStreams.insert(std::pair{portConfigId, sw});
        mStreams.insert(std::pair{portId, std::move(sw)});
    }
    ndk::ScopedAStatus setStreamConnectedDevices(
            int32_t portConfigId,
            const std::vector<::aidl::android::media::audio::common::AudioDevice>& devices) {
        if (auto it = mStreams.find(portConfigId); it != mStreams.end()) {
            return it->second.setConnectedDevices(devices);
        }
        return ndk::ScopedAStatus::ok();
    }
    ndk::ScopedAStatus bluetoothParametersUpdated() {
        bool isOk = true;
        for (auto& it : mStreams) {
            if (!it.second.bluetoothParametersUpdated().isOk()) isOk = false;
        }
        return isOk ? ndk::ScopedAStatus::ok()
                    : ndk::ScopedAStatus::fromExceptionCode(EX_UNSUPPORTED_OPERATION);
    }

  private:
    // Maps port ids and port config ids to streams. Multimap because a port
    // (not port config) can have multiple streams opened on it.
    std::multimap<int32_t, StreamWrapper> mStreams;
};

}  // namespace aidl::android::hardware::audio::core<|MERGE_RESOLUTION|>--- conflicted
+++ resolved
@@ -103,43 +103,6 @@
           mOutEventCallback(outEventCallback),
           mStreamDataProcessor(streamDataProcessor),
           mDebugParameters(debugParameters) {}
-<<<<<<< HEAD
-    StreamContext(StreamContext&& other)
-        : mCommandMQ(std::move(other.mCommandMQ)),
-          mInternalCommandCookie(other.mInternalCommandCookie),
-          mReplyMQ(std::move(other.mReplyMQ)),
-          mPortId(other.mPortId),
-          mFormat(other.mFormat),
-          mChannelLayout(other.mChannelLayout),
-          mSampleRate(other.mSampleRate),
-          mFlags(std::move(other.mFlags)),
-          mMixPortHandle(other.mMixPortHandle),
-          mDataMQ(std::move(other.mDataMQ)),
-          mAsyncCallback(std::move(other.mAsyncCallback)),
-          mOutEventCallback(std::move(other.mOutEventCallback)),
-          mStreamDataProcessor(std::move(other.mStreamDataProcessor)),
-          mDebugParameters(std::move(other.mDebugParameters)),
-          mFrameCount(other.mFrameCount) {}
-    StreamContext& operator=(StreamContext&& other) {
-        mCommandMQ = std::move(other.mCommandMQ);
-        mInternalCommandCookie = other.mInternalCommandCookie;
-        mReplyMQ = std::move(other.mReplyMQ);
-        mPortId = std::move(other.mPortId);
-        mFormat = std::move(other.mFormat);
-        mChannelLayout = std::move(other.mChannelLayout);
-        mSampleRate = other.mSampleRate;
-        mFlags = std::move(other.mFlags);
-        mMixPortHandle = other.mMixPortHandle;
-        mDataMQ = std::move(other.mDataMQ);
-        mAsyncCallback = std::move(other.mAsyncCallback);
-        mOutEventCallback = std::move(other.mOutEventCallback);
-        mStreamDataProcessor = std::move(other.mStreamDataProcessor);
-        mDebugParameters = std::move(other.mDebugParameters);
-        mFrameCount = other.mFrameCount;
-        return *this;
-    }
-=======
->>>>>>> 3143e693
 
     void fillDescriptor(StreamDescriptor* desc);
     std::shared_ptr<IStreamCallback> getAsyncCallback() const { return mAsyncCallback; }
@@ -166,10 +129,6 @@
         return mStreamDataProcessor;
     }
     void startStreamDataProcessor();
-<<<<<<< HEAD
-    int getPortId() const { return mPortId; }
-=======
->>>>>>> 3143e693
     ReplyMQ* getReplyMQ() const { return mReplyMQ.get(); }
     int getTransientStateDelayMs() const { return mDebugParameters.transientStateDelayMs; }
     int getSampleRate() const { return mSampleRate; }
