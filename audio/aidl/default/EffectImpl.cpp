--- conflicted
+++ resolved
@@ -65,21 +65,12 @@
 }
 
 ndk::ScopedAStatus EffectImpl::reopen(OpenEffectReturn* ret) {
-<<<<<<< HEAD
+    std::lock_guard lg(mImplMutex);
     RETURN_IF(mState == State::INIT, EX_ILLEGAL_STATE, "alreadyClosed");
 
     // TODO: b/302036943 add reopen implementation
-    auto context = getContext();
-    RETURN_IF(!context, EX_NULL_POINTER, "nullContext");
-    context->dupeFmq(ret);
-=======
-    std::lock_guard lg(mImplMutex);
-    RETURN_IF(mState == State::INIT, EX_ILLEGAL_STATE, "alreadyClosed");
-
-    // TODO: b/302036943 add reopen implementation
     RETURN_IF(!mImplContext, EX_NULL_POINTER, "nullContext");
     mImplContext->dupeFmqWithReopen(ret);
->>>>>>> 3eb2a2c1
     return ndk::ScopedAStatus::ok();
 }
 
