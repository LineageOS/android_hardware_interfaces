--- conflicted
+++ resolved
@@ -65,11 +65,7 @@
         }
     }
 
-<<<<<<< HEAD
-    std::string kServiceName = GetParam();
-=======
     const std::string kServiceName = GetParam();
->>>>>>> 2ff1f0a2
     std::shared_ptr<IFactory> mEffectFactory;
     std::vector<std::shared_ptr<IEffect>> mEffects;
     const Descriptor::Identity kNullId = {.uuid = getEffectUuidNull()};
@@ -120,13 +116,10 @@
     }
     void connectAndGetFactory() {
         mEffectFactory = IFactory::fromBinder(mBinderUtil.connectToService(kServiceName));
-<<<<<<< HEAD
-=======
         ASSERT_NE(mEffectFactory, nullptr);
     }
     void restartAndGetFactory() {
         mEffectFactory = IFactory::fromBinder(mBinderUtil.restartService());
->>>>>>> 2ff1f0a2
         ASSERT_NE(mEffectFactory, nullptr);
     }
 };
@@ -137,12 +130,7 @@
 
 TEST_P(EffectFactoryTest, CanBeRestarted) {
     ASSERT_NE(mEffectFactory, nullptr);
-<<<<<<< HEAD
-    mEffectFactory = IFactory::fromBinder(mBinderUtil.restartService());
-    ASSERT_NE(mEffectFactory, nullptr);
-=======
     restartAndGetFactory();
->>>>>>> 2ff1f0a2
 }
 
 /**
@@ -264,13 +252,7 @@
     EXPECT_NE(descs.size(), 0UL);
     creatAndDestroyDescs(descs);
 
-<<<<<<< HEAD
-    mEffectFactory = IFactory::fromBinder(mBinderUtil.restartService());
-    ASSERT_NE(mEffectFactory, nullptr);
-
-=======
     restartAndGetFactory();
->>>>>>> 2ff1f0a2
     connectAndGetFactory();
     creatAndDestroyDescs(descs);
 }
@@ -282,13 +264,7 @@
     EXPECT_NE(descs.size(), 0UL);
     std::vector<std::shared_ptr<IEffect>> effects = createWithDescs(descs);
 
-<<<<<<< HEAD
-    mEffectFactory = IFactory::fromBinder(mBinderUtil.restartService());
-    ASSERT_NE(mEffectFactory, nullptr);
-
-=======
     restartAndGetFactory();
->>>>>>> 2ff1f0a2
     connectAndGetFactory();
     destroyEffects(effects, EX_ILLEGAL_ARGUMENT);
 }
