/*
 * Copyright (C) 2021 The Android Open Source Project
 *
 * Licensed under the Apache License, Version 2.0 (the "License");
 * you may not use this file except in compliance with the License.
 * You may obtain a copy of the License at
 *
 *      http://www.apache.org/licenses/LICENSE-2.0
 *
 * Unless required by applicable law or agreed to in writing, software
 * distributed under the License is distributed on an "AS IS" BASIS,
 * WITHOUT WARRANTIES OR CONDITIONS OF ANY KIND, either express or implied.
 * See the License for the specific language governing permissions and
 * limitations under the License.
 */

package {
    // See: http://go/android-license-faq
    // A large-scale-change added 'default_applicable_licenses' to import
    // all of the 'license_kinds' from "hardware_interfaces_license"
    // to get the below license kinds:
    //   SPDX-license-identifier-Apache-2.0
    default_applicable_licenses: ["hardware_interfaces_license"],
}

aidl_interface {
    name: "android.hardware.audio.common",
    vendor_available: true,
    srcs: [
        "android/hardware/audio/common/PlaybackTrackMetadata.aidl",
        "android/hardware/audio/common/RecordTrackMetadata.aidl",
        "android/hardware/audio/common/SinkMetadata.aidl",
        "android/hardware/audio/common/SourceMetadata.aidl",
    ],
    imports: [
        "android.media.audio.common.types",
    ],
    stability: "vintf",
    backend: {
        cpp: {
            enabled: true,
        },
        java: {
            sdk_version: "module_current",
            min_sdk_version: "31",
            apex_available: [
                "//apex_available:platform",
                "com.android.car.framework",
            ],
        },
        ndk: {
            vndk: {
                enabled: true,
            },
            apex_available: [
                "//apex_available:platform",
                "com.android.bluetooth",
            ],
            min_sdk_version: "31",
        },
    },
    versions_with_info: [
        {
            version: "1",
            imports: ["android.media.audio.common.types-V1"],
        },
    ],
<<<<<<< HEAD
}

aidl_interface {
    name: "android.hardware.audio.core",
    vendor_available: true,
    srcs: [
        "android/hardware/audio/core/AudioPatch.aidl",
        "android/hardware/audio/core/AudioRoute.aidl",
        "android/hardware/audio/core/IConfig.aidl",
        "android/hardware/audio/core/IModule.aidl",
        "android/hardware/audio/core/IStreamIn.aidl",
        "android/hardware/audio/core/IStreamOut.aidl",
    ],
    imports: [
        "android.hardware.audio.common-V1",
        "android.media.audio.common.types",
    ],
    stability: "vintf",
    backend: {
        java: {
            platform_apis: true,
        },
        ndk: {
            vndk: {
                enabled: true,
            },
        },
    },
    versions: [
    ],
=======

>>>>>>> 6965d70c
}<|MERGE_RESOLUTION|>--- conflicted
+++ resolved
@@ -65,7 +65,7 @@
             imports: ["android.media.audio.common.types-V1"],
         },
     ],
-<<<<<<< HEAD
+
 }
 
 aidl_interface {
@@ -96,7 +96,4 @@
     },
     versions: [
     ],
-=======
-
->>>>>>> 6965d70c
 }