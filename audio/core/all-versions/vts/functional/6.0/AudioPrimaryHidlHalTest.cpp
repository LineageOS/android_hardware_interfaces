/*
 * Copyright (C) 2019 The Android Open Source Project
 *
 * Licensed under the Apache License, Version 2.0 (the "License");
 * you may not use this file except in compliance with the License.
 * You may obtain a copy of the License at
 *
 *      http://www.apache.org/licenses/LICENSE-2.0
 *
 * Unless required by applicable law or agreed to in writing, software
 * distributed under the License is distributed on an "AS IS" BASIS,
 * WITHOUT WARRANTIES OR CONDITIONS OF ANY KIND, either express or implied.
 * See the License for the specific language governing permissions and
 * limitations under the License.
 */

// pull in all the <= 5.0 tests
#include "5.0/AudioPrimaryHidlHalTest.cpp"

const std::vector<DeviceParameter>& getDeviceParametersForFactoryTests() {
    static std::vector<DeviceParameter> parameters = [] {
        std::vector<DeviceParameter> result;
        const auto factories =
                ::android::hardware::getAllHalInstanceNames(IDevicesFactory::descriptor);
        for (const auto& factoryName : factories) {
            result.emplace_back(factoryName,
                                DeviceManager::getInstance().getPrimary(factoryName) != nullptr
                                        ? DeviceManager::kPrimaryDevice
                                        : "");
        }
        return result;
    }();
    return parameters;
}

const std::vector<DeviceParameter>& getDeviceParametersForPrimaryDeviceTests() {
    static std::vector<DeviceParameter> parameters = [] {
        std::vector<DeviceParameter> result;
        const auto primary = std::find_if(
                getDeviceParameters().begin(), getDeviceParameters().end(), [](const auto& elem) {
                    return std::get<PARAM_DEVICE_NAME>(elem) == DeviceManager::kPrimaryDevice;
                });
        if (primary != getDeviceParameters().end()) result.push_back(*primary);
        return result;
    }();
    return parameters;
}

const std::vector<DeviceParameter>& getDeviceParameters() {
    static std::vector<DeviceParameter> parameters = [] {
        std::vector<DeviceParameter> result;
        const auto factories =
                ::android::hardware::getAllHalInstanceNames(IDevicesFactory::descriptor);
        const auto devices = getCachedPolicyConfig().getModulesWithDevicesNames();
        result.reserve(devices.size());
        for (const auto& factoryName : factories) {
            for (const auto& deviceName : devices) {
                if (DeviceManager::getInstance().get(factoryName, deviceName) != nullptr) {
                    result.emplace_back(factoryName, deviceName);
                }
            }
        }
        return result;
    }();
    return parameters;
<<<<<<< HEAD
=======
}

const std::vector<DeviceConfigParameter>& getOutputDeviceConfigParameters() {
    static std::vector<DeviceConfigParameter> parameters = [] {
        std::vector<DeviceConfigParameter> result;
        for (const auto& device : getDeviceParameters()) {
            auto module =
                    getCachedPolicyConfig().getModuleFromName(std::get<PARAM_DEVICE_NAME>(device));
            for (const auto& ioProfile : module->getOutputProfiles()) {
                for (const auto& profile : ioProfile->getAudioProfiles()) {
                    const auto& channels = profile->getChannels();
                    const auto& sampleRates = profile->getSampleRates();
                    auto configs = ConfigHelper::combineAudioConfig(
                            vector<audio_channel_mask_t>(channels.begin(), channels.end()),
                            vector<uint32_t>(sampleRates.begin(), sampleRates.end()),
                            profile->getFormat());
                    auto flags = ioProfile->getFlags();
                    for (auto& config : configs) {
                        // Some combinations of flags declared in the config file require special
                        // treatment.
                        bool special = false;
                        if (flags & AUDIO_OUTPUT_FLAG_COMPRESS_OFFLOAD) {
                            config.offloadInfo.sampleRateHz = config.sampleRateHz;
                            config.offloadInfo.channelMask = config.channelMask;
                            config.offloadInfo.format = config.format;
                            config.offloadInfo.streamType = AudioStreamType::MUSIC;
                            config.offloadInfo.bitRatePerSecond = 320;
                            config.offloadInfo.durationMicroseconds = -1;
                            config.offloadInfo.bitWidth = 16;
                            config.offloadInfo.bufferSize = 256;  // arbitrary value
                            config.offloadInfo.usage = AudioUsage::MEDIA;
                            result.emplace_back(
                                    device, config,
                                    AudioOutputFlag(AUDIO_OUTPUT_FLAG_COMPRESS_OFFLOAD));
                            special = true;
                        }
                        if ((flags & AUDIO_OUTPUT_FLAG_DIRECT) &&
                            !(flags & AUDIO_OUTPUT_FLAG_HW_AV_SYNC)) {
                            result.emplace_back(device, config,
                                                AudioOutputFlag(AUDIO_OUTPUT_FLAG_DIRECT));
                            special = true;
                        }
                        if (flags & AUDIO_OUTPUT_FLAG_PRIMARY) {  // ignore the flag
                            flags &= ~AUDIO_OUTPUT_FLAG_PRIMARY;
                        }
                        if (!special) {
                            result.emplace_back(device, config, AudioOutputFlag(flags));
                        }
                    }
                }
            }
        }
        return result;
    }();
    return parameters;
}

const std::vector<DeviceConfigParameter>& getInputDeviceConfigParameters() {
    static std::vector<DeviceConfigParameter> parameters = [] {
        std::vector<DeviceConfigParameter> result;
        for (const auto& device : getDeviceParameters()) {
            auto module =
                    getCachedPolicyConfig().getModuleFromName(std::get<PARAM_DEVICE_NAME>(device));
            for (const auto& ioProfile : module->getInputProfiles()) {
                for (const auto& profile : ioProfile->getAudioProfiles()) {
                    const auto& channels = profile->getChannels();
                    const auto& sampleRates = profile->getSampleRates();
                    auto configs = ConfigHelper::combineAudioConfig(
                            vector<audio_channel_mask_t>(channels.begin(), channels.end()),
                            vector<uint32_t>(sampleRates.begin(), sampleRates.end()),
                            profile->getFormat());
                    for (const auto& config : configs) {
                        result.emplace_back(device, config, AudioInputFlag(ioProfile->getFlags()));
                    }
                }
            }
        }
        return result;
    }();
    return parameters;
>>>>>>> 460be586
}<|MERGE_RESOLUTION|>--- conflicted
+++ resolved
@@ -63,8 +63,6 @@
         return result;
     }();
     return parameters;
-<<<<<<< HEAD
-=======
 }
 
 const std::vector<DeviceConfigParameter>& getOutputDeviceConfigParameters() {
@@ -145,5 +143,4 @@
         return result;
     }();
     return parameters;
->>>>>>> 460be586
 }