--- conflicted
+++ resolved
@@ -28,16 +28,8 @@
     name: "android.hardware.graphics.composer3",
     host_supported: true,
     vendor_available: true,
-<<<<<<< HEAD
     double_loadable: true,
-    frozen: false,
-=======
-    vndk: {
-        enabled: true,
-        support_system_process: true,
-    },
     frozen: true,
->>>>>>> 8089ad4d
     vndk_use_version: "1",
     srcs: [
         "android/hardware/graphics/composer3/*.aidl",
@@ -54,6 +46,8 @@
         java: {
             sdk_version: "module_current",
             enabled: false,
+        },
+        ndk: {
         },
         rust: {
             enabled: true,
