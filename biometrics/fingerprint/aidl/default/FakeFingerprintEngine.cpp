/*
 * Copyright (C) 2021 The Android Open Source Project
 *
 * Licensed under the Apache License, Version 2.0 (the "License");
 * you may not use this file except in compliance with the License.
 * You may obtain a copy of the License at
 *
 *      http://www.apache.org/licenses/LICENSE-2.0
 *
 * Unless required by applicable law or agreed to in writing, software
 * distributed under the License is distributed on an "AS IS" BASIS,
 * WITHOUT WARRANTIES OR CONDITIONS OF ANY KIND, either express or implied.
 * See the License for the specific language governing permissions and
 * limitations under the License.
 */

#include "FakeFingerprintEngine.h"

#include <android-base/logging.h>
<<<<<<< HEAD

#include <fingerprint.sysprop.h>
#include <chrono>
#include <regex>
#include <thread>

#include "util/CancellationSignal.h"

#define SLEEP_MS(x) \
    if (x > 0) std::this_thread::sleep_for(std::chrono::milliseconds(x))
#define BEGIN_OP(x)            \
    do {                       \
        LOG(INFO) << __func__; \
        SLEEP_MS(x);           \
    } while (0)
#define IS_TRUE(x) ((x == "1") || (x == "true"))

// This is for non-test situations, such as casual cuttlefish users, that don't
// set an explicit value.
// Some operations (i.e. enroll, authenticate) will be executed in tight loops
// by parts of the UI or fail if there is no latency. For example, the
// fingerprint settings page constantly runs auth and the enrollment UI uses a
// cancel/restart cycle that requires some latency while the activities change.
#define DEFAULT_LATENCY 2000
=======
>>>>>>> 12bca3be

#include <fingerprint.sysprop.h>

#include "util/CancellationSignal.h"
#include "util/Util.h"

using namespace ::android::fingerprint::virt;

namespace aidl::android::hardware::biometrics::fingerprint {

void FakeFingerprintEngine::generateChallengeImpl(ISessionCallback* cb) {
    BEGIN_OP(0);
    std::uniform_int_distribution<int64_t> dist;
    auto challenge = dist(mRandom);
    FingerprintHalProperties::challenge(challenge);
    cb->onChallengeGenerated(challenge);
}

void FakeFingerprintEngine::revokeChallengeImpl(ISessionCallback* cb, int64_t challenge) {
    BEGIN_OP(0);
    FingerprintHalProperties::challenge({});
    cb->onChallengeRevoked(challenge);
}

void FakeFingerprintEngine::enrollImpl(ISessionCallback* cb,
                                       const keymaster::HardwareAuthToken& hat,
                                       const std::future<void>& cancel) {
    BEGIN_OP(FingerprintHalProperties::operation_enroll_latency().value_or(DEFAULT_LATENCY));

    // Do proper HAT verification in the real implementation.
    if (hat.mac.empty()) {
        LOG(ERROR) << "Fail: hat";
        cb->onError(Error::UNABLE_TO_PROCESS, 0 /* vendorError */);
        return;
    }

    if (FingerprintHalProperties::operation_enroll_fails().value_or(false)) {
        LOG(ERROR) << "Fail: operation_enroll_fails";
        cb->onError(Error::VENDOR, 0 /* vendorError */);
        return;
    }

    // format is "<id>:<progress_ms>,<progress_ms>,...:<result>
    auto nextEnroll = FingerprintHalProperties::next_enrollment().value_or("");
    auto parts = Util::split(nextEnroll, ":");
    if (parts.size() != 3) {
        LOG(ERROR) << "Fail: invalid next_enrollment";
        cb->onError(Error::VENDOR, 0 /* vendorError */);
        return;
    }
    auto enrollmentId = std::stoi(parts[0]);
    auto progress = Util::split(parts[1], ",");
    for (size_t i = 0; i < progress.size(); i++) {
        auto left = progress.size() - i - 1;
        SLEEP_MS(std::stoi(progress[i]));

        if (shouldCancel(cancel)) {
            LOG(ERROR) << "Fail: cancel";
            cb->onError(Error::CANCELED, 0 /* vendorCode */);
            return;
        }

        cb->onAcquired(AcquiredInfo::GOOD, 0 /* vendorCode */);
        if (left == 0 && !IS_TRUE(parts[2])) {  // end and failed
            LOG(ERROR) << "Fail: requested by caller: " << nextEnroll;
            FingerprintHalProperties::next_enrollment({});
            cb->onError(Error::UNABLE_TO_PROCESS, 0 /* vendorCode */);
        } else {  // progress and update props if last time
            if (left == 0) {
                auto enrollments = FingerprintHalProperties::enrollments();
                enrollments.emplace_back(enrollmentId);
                FingerprintHalProperties::enrollments(enrollments);
                FingerprintHalProperties::next_enrollment({});
                LOG(INFO) << "Enrolled: " << enrollmentId;
            }
            cb->onEnrollmentProgress(enrollmentId, left);
        }
    }
}

void FakeFingerprintEngine::authenticateImpl(ISessionCallback* cb, int64_t /* operationId */,
                                             const std::future<void>& cancel) {
    BEGIN_OP(FingerprintHalProperties::operation_authenticate_latency().value_or(DEFAULT_LATENCY));

    auto now = Util::getSystemNanoTime();
    int64_t duration = FingerprintHalProperties::operation_authenticate_duration().value_or(0);
    do {
        if (FingerprintHalProperties::operation_authenticate_fails().value_or(false)) {
            LOG(ERROR) << "Fail: operation_authenticate_fails";
            cb->onError(Error::VENDOR, 0 /* vendorError */);
            return;
        }

        if (FingerprintHalProperties::lockout().value_or(false)) {
            LOG(ERROR) << "Fail: lockout";
            cb->onLockoutPermanent();
            cb->onError(Error::HW_UNAVAILABLE, 0 /* vendorError */);
            return;
        }

        if (shouldCancel(cancel)) {
            LOG(ERROR) << "Fail: cancel";
            cb->onError(Error::CANCELED, 0 /* vendorCode */);
            return;
        }

        auto id = FingerprintHalProperties::enrollment_hit().value_or(0);
        auto enrolls = FingerprintHalProperties::enrollments();
        auto isEnrolled = std::find(enrolls.begin(), enrolls.end(), id) != enrolls.end();
        if (id > 0 && isEnrolled) {
            cb->onAuthenticationSucceeded(id, {} /* hat */);
            return;
        }

        SLEEP_MS(100);
    } while (!Util::hasElapsed(now, duration));

    LOG(ERROR) << "Fail: not enrolled";
    cb->onAuthenticationFailed();
    cb->onError(Error::UNABLE_TO_PROCESS, 0 /* vendorError */);
}

void FakeFingerprintEngine::detectInteractionImpl(ISessionCallback* cb,
                                                  const std::future<void>& cancel) {
    BEGIN_OP(FingerprintHalProperties::operation_detect_interaction_latency().value_or(
            DEFAULT_LATENCY));

    if (FingerprintHalProperties::operation_detect_interaction_fails().value_or(false)) {
        LOG(ERROR) << "Fail: operation_detect_interaction_fails";
        cb->onError(Error::VENDOR, 0 /* vendorError */);
        return;
    }

    if (shouldCancel(cancel)) {
        LOG(ERROR) << "Fail: cancel";
        cb->onError(Error::CANCELED, 0 /* vendorCode */);
        return;
    }

    auto id = FingerprintHalProperties::enrollment_hit().value_or(0);
    auto enrolls = FingerprintHalProperties::enrollments();
    auto isEnrolled = std::find(enrolls.begin(), enrolls.end(), id) != enrolls.end();
    if (id <= 0 || !isEnrolled) {
        LOG(ERROR) << "Fail: not enrolled";
        cb->onError(Error::UNABLE_TO_PROCESS, 0 /* vendorError */);
        return;
    }

    cb->onInteractionDetected();
}

void FakeFingerprintEngine::enumerateEnrollmentsImpl(ISessionCallback* cb) {
    BEGIN_OP(0);

    std::vector<int32_t> ids;
    for (auto& enrollment : FingerprintHalProperties::enrollments()) {
        auto id = enrollment.value_or(0);
        if (id > 0) {
            ids.push_back(id);
        }
    }

    cb->onEnrollmentsEnumerated(ids);
}

void FakeFingerprintEngine::removeEnrollmentsImpl(ISessionCallback* cb,
                                                  const std::vector<int32_t>& enrollmentIds) {
    BEGIN_OP(0);

    std::vector<std::optional<int32_t>> newEnrollments;
    std::vector<int32_t> removed;
    for (auto& enrollment : FingerprintHalProperties::enrollments()) {
        auto id = enrollment.value_or(0);
        if (std::find(enrollmentIds.begin(), enrollmentIds.end(), id) != enrollmentIds.end()) {
            removed.push_back(id);
        } else if (id > 0) {
            newEnrollments.emplace_back(id);
        }
    }
    FingerprintHalProperties::enrollments(newEnrollments);

    cb->onEnrollmentsRemoved(enrollmentIds);
}

void FakeFingerprintEngine::getAuthenticatorIdImpl(ISessionCallback* cb) {
    BEGIN_OP(0);
    cb->onAuthenticatorIdRetrieved(FingerprintHalProperties::authenticator_id().value_or(0));
}

void FakeFingerprintEngine::invalidateAuthenticatorIdImpl(ISessionCallback* cb) {
    BEGIN_OP(0);
    auto id = FingerprintHalProperties::authenticator_id().value_or(0);
    auto newId = id + 1;
    FingerprintHalProperties::authenticator_id(newId);
    cb->onAuthenticatorIdInvalidated(newId);
}

void FakeFingerprintEngine::resetLockoutImpl(ISessionCallback* cb,
                                             const keymaster::HardwareAuthToken& /*hat*/) {
    BEGIN_OP(0);
    FingerprintHalProperties::lockout(false);
    cb->onLockoutCleared();
}

}  // namespace aidl::android::hardware::biometrics::fingerprint<|MERGE_RESOLUTION|>--- conflicted
+++ resolved
@@ -17,33 +17,6 @@
 #include "FakeFingerprintEngine.h"
 
 #include <android-base/logging.h>
-<<<<<<< HEAD
-
-#include <fingerprint.sysprop.h>
-#include <chrono>
-#include <regex>
-#include <thread>
-
-#include "util/CancellationSignal.h"
-
-#define SLEEP_MS(x) \
-    if (x > 0) std::this_thread::sleep_for(std::chrono::milliseconds(x))
-#define BEGIN_OP(x)            \
-    do {                       \
-        LOG(INFO) << __func__; \
-        SLEEP_MS(x);           \
-    } while (0)
-#define IS_TRUE(x) ((x == "1") || (x == "true"))
-
-// This is for non-test situations, such as casual cuttlefish users, that don't
-// set an explicit value.
-// Some operations (i.e. enroll, authenticate) will be executed in tight loops
-// by parts of the UI or fail if there is no latency. For example, the
-// fingerprint settings page constantly runs auth and the enrollment UI uses a
-// cancel/restart cycle that requires some latency while the activities change.
-#define DEFAULT_LATENCY 2000
-=======
->>>>>>> 12bca3be
 
 #include <fingerprint.sysprop.h>
 
