/*
 * Copyright (C) 2017 The Android Open Source Project
 *
 * Licensed under the Apache License, Version 2.0 (the "License");
 * you may not use this file except in compliance with the License.
 * You may obtain a copy of the License at
 *
 *      http://www.apache.org/licenses/LICENSE-2.0
 *
 * Unless required by applicable law or agreed to in writing, software
 * distributed under the License is distributed on an "AS IS" BASIS,
 * WITHOUT WARRANTIES OR CONDITIONS OF ANY KIND, either express or implied.
 * See the License for the specific language governing permissions and
 * limitations under the License.
 */

//#define LOG_NDEBUG 0
#define LOG_TAG "android.hardware.cas@1.0-DescramblerImpl"

#include <hidlmemory/mapping.h>
#include <media/cas/DescramblerAPI.h>
#include <media/hardware/CryptoAPI.h>
#include <media/stagefright/foundation/AUtils.h>
#include <utils/Log.h>

#include "DescramblerImpl.h"
#include "SharedLibrary.h"
#include "TypeConvert.h"

namespace android {
using hidl::memory::V1_0::IMemory;

namespace hardware {
namespace cas {
namespace V1_0 {
namespace implementation {

#define CHECK_SUBSAMPLE_DEF(type) \
static_assert(sizeof(SubSample) == sizeof(type::SubSample), \
        "SubSample: size doesn't match"); \
static_assert(offsetof(SubSample, numBytesOfClearData) \
        == offsetof(type::SubSample, mNumBytesOfClearData), \
        "SubSample: numBytesOfClearData offset doesn't match"); \
static_assert(offsetof(SubSample, numBytesOfEncryptedData) \
        == offsetof(type::SubSample, mNumBytesOfEncryptedData), \
        "SubSample: numBytesOfEncryptedData offset doesn't match")

CHECK_SUBSAMPLE_DEF(DescramblerPlugin);
CHECK_SUBSAMPLE_DEF(CryptoPlugin);

DescramblerImpl::DescramblerImpl(
        const sp<SharedLibrary>& library, DescramblerPlugin *plugin) :
        mLibrary(library), mPluginHolder(plugin) {
    ALOGV("CTOR: plugin=%p", mPluginHolder.get());
}

DescramblerImpl::~DescramblerImpl() {
    ALOGV("DTOR: plugin=%p", mPluginHolder.get());
    release();
}

Return<Status> DescramblerImpl::setMediaCasSession(const HidlCasSessionId& sessionId) {
    ALOGV("%s: sessionId=%s", __FUNCTION__,
            sessionIdToString(sessionId).string());

    std::shared_ptr<DescramblerPlugin> holder = std::atomic_load(&mPluginHolder);
    if (holder.get() == nullptr) {
        return toStatus(INVALID_OPERATION);
    }

    return toStatus(holder->setMediaCasSession(sessionId));
}

Return<bool> DescramblerImpl::requiresSecureDecoderComponent(
        const hidl_string& mime) {
    std::shared_ptr<DescramblerPlugin> holder = std::atomic_load(&mPluginHolder);
    if (holder.get() == nullptr) {
        return false;
    }

    return holder->requiresSecureDecoderComponent(String8(mime.c_str()));
}

static inline bool validateRangeForSize(
        uint64_t offset, uint64_t length, uint64_t size) {
    return isInRange<uint64_t, uint64_t>(0, size, offset, length);
}

Return<void> DescramblerImpl::descramble(
        ScramblingControl scramblingControl,
        const hidl_vec<SubSample>& subSamples,
        const SharedBuffer& srcBuffer,
        uint64_t srcOffset,
        const DestinationBuffer& dstBuffer,
        uint64_t dstOffset,
        descramble_cb _hidl_cb) {
    ALOGV("%s", __FUNCTION__);

<<<<<<< HEAD
    // Get a local copy of the shared_ptr for the plugin. Note that before
    // calling the HIDL callback, this shared_ptr must be manually reset,
    // since the client side could proceed as soon as the callback is called
    // without waiting for this method to go out of scope.
    std::shared_ptr<DescramblerPlugin> holder = std::atomic_load(&mPluginHolder);
    if (holder.get() == nullptr) {
        _hidl_cb(toStatus(INVALID_OPERATION), 0, NULL);
=======
    // hidl_memory's size is stored in uint64_t, but mapMemory's mmap will map
    // size in size_t. If size is over SIZE_MAX, mapMemory mapMemory could succeed
    // but the mapped memory's actual size will be smaller than the reported size.
    if (srcBuffer.heapBase.size() > SIZE_MAX) {
        ALOGE("Invalid hidl_memory size: %llu", srcBuffer.heapBase.size());
        android_errorWriteLog(0x534e4554, "79376389");
        _hidl_cb(toStatus(BAD_VALUE), 0, NULL);
>>>>>>> 01787f47
        return Void();
    }

    sp<IMemory> srcMem = mapMemory(srcBuffer.heapBase);

    // Validate if the offset and size in the SharedBuffer is consistent with the
    // mapped ashmem, since the offset and size is controlled by client.
    if (srcMem == NULL) {
        ALOGE("Failed to map src buffer.");
        holder.reset();
        _hidl_cb(toStatus(BAD_VALUE), 0, NULL);
        return Void();
    }
    if (!validateRangeForSize(
            srcBuffer.offset, srcBuffer.size, (uint64_t)srcMem->getSize())) {
        ALOGE("Invalid src buffer range: offset %llu, size %llu, srcMem size %llu",
                srcBuffer.offset, srcBuffer.size, (uint64_t)srcMem->getSize());
        android_errorWriteLog(0x534e4554, "67962232");
        holder.reset();
        _hidl_cb(toStatus(BAD_VALUE), 0, NULL);
        return Void();
    }

    // use 64-bit here to catch bad subsample size that might be overflowing.
    uint64_t totalBytesInSubSamples = 0;
    for (size_t i = 0; i < subSamples.size(); i++) {
        totalBytesInSubSamples += (uint64_t)subSamples[i].numBytesOfClearData +
                subSamples[i].numBytesOfEncryptedData;
    }
    // Further validate if the specified srcOffset and requested total subsample size
    // is consistent with the source shared buffer size.
    if (!validateRangeForSize(srcOffset, totalBytesInSubSamples, srcBuffer.size)) {
        ALOGE("Invalid srcOffset and subsample size: "
                "srcOffset %llu, totalBytesInSubSamples %llu, srcBuffer size %llu",
                srcOffset, totalBytesInSubSamples, srcBuffer.size);
        android_errorWriteLog(0x534e4554, "67962232");
        holder.reset();
        _hidl_cb(toStatus(BAD_VALUE), 0, NULL);
        return Void();
    }

    void *srcPtr = (uint8_t *)(void *)srcMem->getPointer() + srcBuffer.offset;
    void *dstPtr = NULL;
    if (dstBuffer.type == BufferType::SHARED_MEMORY) {
        // When using shared memory, src buffer is also used as dst,
        // we don't map it again here.
        dstPtr = srcPtr;

        // In this case the dst and src would be the same buffer, need to validate
        // dstOffset against the buffer size too.
        if (!validateRangeForSize(dstOffset, totalBytesInSubSamples, srcBuffer.size)) {
            ALOGE("Invalid dstOffset and subsample size: "
                    "dstOffset %llu, totalBytesInSubSamples %llu, srcBuffer size %llu",
                    dstOffset, totalBytesInSubSamples, srcBuffer.size);
            android_errorWriteLog(0x534e4554, "67962232");
            holder.reset();
            _hidl_cb(toStatus(BAD_VALUE), 0, NULL);
            return Void();
        }
    } else {
        native_handle_t *handle = const_cast<native_handle_t *>(
                dstBuffer.secureMemory.getNativeHandle());
        dstPtr = static_cast<void *>(handle);
    }

    // Get a local copy of the shared_ptr for the plugin. Note that before
    // calling the HIDL callback, this shared_ptr must be manually reset,
    // since the client side could proceed as soon as the callback is called
    // without waiting for this method to go out of scope.
    std::shared_ptr<DescramblerPlugin> holder = std::atomic_load(&mPluginHolder);
    if (holder.get() == nullptr) {
        _hidl_cb(toStatus(INVALID_OPERATION), 0, NULL);
        return Void();
    }

    // Casting hidl SubSample to DescramblerPlugin::SubSample, but need
    // to ensure structs are actually idential

    int32_t result = holder->descramble(
            dstBuffer.type != BufferType::SHARED_MEMORY,
            (DescramblerPlugin::ScramblingControl)scramblingControl,
            subSamples.size(),
            (DescramblerPlugin::SubSample*)subSamples.data(),
            srcPtr,
            srcOffset,
            dstPtr,
            dstOffset,
            NULL);

    holder.reset();
    _hidl_cb(toStatus(result >= 0 ? OK : result), result, NULL);
    return Void();
}

Return<Status> DescramblerImpl::release() {
    ALOGV("%s: plugin=%p", __FUNCTION__, mPluginHolder.get());

    std::shared_ptr<DescramblerPlugin> holder(nullptr);
    std::atomic_store(&mPluginHolder, holder);

    return Status::OK;
}

} // namespace implementation
} // namespace V1_0
} // namespace cas
} // namespace hardware
} // namespace android<|MERGE_RESOLUTION|>--- conflicted
+++ resolved
@@ -96,15 +96,6 @@
         descramble_cb _hidl_cb) {
     ALOGV("%s", __FUNCTION__);
 
-<<<<<<< HEAD
-    // Get a local copy of the shared_ptr for the plugin. Note that before
-    // calling the HIDL callback, this shared_ptr must be manually reset,
-    // since the client side could proceed as soon as the callback is called
-    // without waiting for this method to go out of scope.
-    std::shared_ptr<DescramblerPlugin> holder = std::atomic_load(&mPluginHolder);
-    if (holder.get() == nullptr) {
-        _hidl_cb(toStatus(INVALID_OPERATION), 0, NULL);
-=======
     // hidl_memory's size is stored in uint64_t, but mapMemory's mmap will map
     // size in size_t. If size is over SIZE_MAX, mapMemory mapMemory could succeed
     // but the mapped memory's actual size will be smaller than the reported size.
@@ -112,7 +103,6 @@
         ALOGE("Invalid hidl_memory size: %llu", srcBuffer.heapBase.size());
         android_errorWriteLog(0x534e4554, "79376389");
         _hidl_cb(toStatus(BAD_VALUE), 0, NULL);
->>>>>>> 01787f47
         return Void();
     }
 
@@ -122,7 +112,6 @@
     // mapped ashmem, since the offset and size is controlled by client.
     if (srcMem == NULL) {
         ALOGE("Failed to map src buffer.");
-        holder.reset();
         _hidl_cb(toStatus(BAD_VALUE), 0, NULL);
         return Void();
     }
@@ -131,7 +120,6 @@
         ALOGE("Invalid src buffer range: offset %llu, size %llu, srcMem size %llu",
                 srcBuffer.offset, srcBuffer.size, (uint64_t)srcMem->getSize());
         android_errorWriteLog(0x534e4554, "67962232");
-        holder.reset();
         _hidl_cb(toStatus(BAD_VALUE), 0, NULL);
         return Void();
     }
@@ -149,7 +137,6 @@
                 "srcOffset %llu, totalBytesInSubSamples %llu, srcBuffer size %llu",
                 srcOffset, totalBytesInSubSamples, srcBuffer.size);
         android_errorWriteLog(0x534e4554, "67962232");
-        holder.reset();
         _hidl_cb(toStatus(BAD_VALUE), 0, NULL);
         return Void();
     }
@@ -168,7 +155,6 @@
                     "dstOffset %llu, totalBytesInSubSamples %llu, srcBuffer size %llu",
                     dstOffset, totalBytesInSubSamples, srcBuffer.size);
             android_errorWriteLog(0x534e4554, "67962232");
-            holder.reset();
             _hidl_cb(toStatus(BAD_VALUE), 0, NULL);
             return Void();
         }
